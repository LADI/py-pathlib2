import fnmatch
import functools
import io
import ntpath
import os
import posixpath
import re
import sys
import time
import weakref
try:
    import threading
except ImportError:
    import dummy_threading as threading

from collections import Sequence, defaultdict
from contextlib import contextmanager
from errno import EINVAL, ENOENT, EEXIST
from itertools import chain, count
from operator import attrgetter
from stat import S_ISDIR, S_ISLNK, S_ISREG
try:
    from urllib import quote as urlquote, quote as urlquote_from_bytes
except ImportError:
    from urllib.parse import quote as urlquote, quote_from_bytes as urlquote_from_bytes
<<<<<<< HEAD

=======
>>>>>>> 02d5ae1f

try:
    intern = intern
except NameError:
    intern = sys.intern

supports_symlinks = True
try:
    import nt
except ImportError:
    nt = None
else:
    if sys.getwindowsversion()[:2] >= (6, 0) and sys.version_info >= (3, 2):
        from nt import _getfinalpathname
    else:
        supports_symlinks = False
        _getfinalpathname = None


__all__ = [
    "PurePath", "PurePosixPath", "PureNTPath",
    "Path", "PosixPath", "NTPath",
    ]

#
# Internals
#

def _is_wildcard_pattern(pat):
    # Whether this pattern needs actual matching using fnmatch, or can
    # be looked up directly as a file.
    return "*" in pat or "?" in pat or "[" in pat


class _Flavour(object):
    """A flavour implements a particular (platform-specific) set of path
    semantics."""

    def __init__(self):
        self.join = self.sep.join

    def parse_parts(self, parts):
        parsed = []
        sep = self.sep
        altsep = self.altsep
        drv = root = ''
        it = reversed(parts)
        for part in it:
            if not part:
                continue
            if altsep:
                part = part.replace(altsep, sep)
            drv, root, rel = self.splitroot(part)
            if sep in rel:
                for x in reversed(rel.split(sep)):
                    if x and x != '.':
                        parsed.append(intern(x))
            else:
                if rel and rel != '.':
                    parsed.append(intern(rel))
            if drv or root:
                if not drv:
                    # If no drive is present, try to find one in the previous
                    # parts. This makes the result of parsing e.g.
                    # ("C:", "/", "a") reasonably intuitive.
                    for part in it:
                        drv = self.splitroot(part)[0]
                        if drv:
                            break
                break
        if drv or root:
            parsed.append(drv + root)
        parsed.reverse()
        return drv, root, parsed

    def join_parsed_parts(self, drv, root, parts, drv2, root2, parts2):
        """
        Join the two paths represented by the respective
        (drive, root, parts) tuples.  Return a new (drive, root, parts) tuple.
        """
        if root2:
            parts = parts2
            root = root2
        else:
            parts = parts + parts2
        # XXX raise error if drv and drv2 are different?
        return drv2 or drv, root, parts


class _NTFlavour(_Flavour):
    # Reference for NT paths can be found at
    # http://msdn.microsoft.com/en-us/library/aa365247%28v=vs.85%29.aspx

    sep = '\\'
    altsep = '/'
    has_drv = True
    pathmod = ntpath

    is_supported = (nt is not None)

    drive_letters = (
        set(chr(x) for x in range(ord('a'), ord('z') + 1)) |
        set(chr(x) for x in range(ord('A'), ord('Z') + 1))
    )
    ext_namespace_prefix = '\\\\?\\'

    reserved_names = (
        {'CON', 'PRN', 'AUX', 'NUL'} |
        {'COM%d' % i for i in range(1, 10)} |
        {'LPT%d' % i for i in range(1, 10)}
        )

    # Interesting findings about extended paths:
    # - '\\?\c:\a', '//?/c:\a' and '//?/c:/a' are all supported
    #   but '\\?\c:/a' is not
    # - extended paths are always absolute; "relative" extended paths will
    #   fail.

    def splitroot(self, part, sep=sep):
        first = part[0:1]
        second = part[1:2]
        if (second == sep and first == sep):
            # XXX extended paths should also disable the collapsing of "."
            # components (according to MSDN docs).
            prefix, part = self._split_extended_path(part)
            first = part[0:1]
            second = part[1:2]
        else:
            prefix = ''
        third = part[2:3]
        if (second == sep and first == sep and third != sep):
            # is a UNC path:
            # vvvvvvvvvvvvvvvvvvvvv root
            # \\machine\mountpoint\directory\etc\...
            #            directory ^^^^^^^^^^^^^^
            index = part.find(sep, 2)
            if index != -1:
                index2 = part.find(sep, index + 1)
                # a UNC path can't have two slashes in a row
                # (after the initial two)
                if index2 != index + 1:
                    if index2 == -1:
                        index2 = len(part)
                    if prefix:
                        return prefix + part[1:index2], sep, part[index2+1:]
                    else:
                        return part[:index2], sep, part[index2+1:]
        drv = root = ''
        if second == ':' and first in self.drive_letters:
            drv = part[:2]
            part = part[2:]
            first = third
        if first == sep:
            root = first
            part = part.lstrip(sep)
        return prefix + drv, root, part

    def casefold(self, s):
        return s.lower()

    def casefold_parts(self, parts):
        return [p.lower() for p in parts]

    def resolve(self, path):
        s = str(path)
        if not s:
            return os.getcwd()
        if _getfinalpathname is not None:
            return self._ext_to_normal(_getfinalpathname(s))
        # Means fallback on absolute
        return None

    def _split_extended_path(self, s, ext_prefix=ext_namespace_prefix):
        prefix = ''
        if s.startswith(ext_prefix):
            prefix = s[:4]
            s = s[4:]
            if s.startswith('UNC\\'):
                prefix += s[:3]
                s = '\\' + s[3:]
        return prefix, s

    def _ext_to_normal(self, s):
        # Turn back an extended path into a normal DOS-like path
        return self._split_extended_path(s)[1]

    def is_reserved(self, parts):
        # NOTE: the rules for reserved names seem somewhat complicated
        # (e.g. r"..\NUL" is reserved but not r"foo\NUL").
        # We err on the side of caution and return True for paths which are
        # not considered reserved by Windows.
        if not parts:
            return False
        if parts[0].startswith('\\\\'):
            # UNC paths are never reserved
            return False
        return parts[-1].partition('.')[0].upper() in self.reserved_names

    def make_uri(self, path):
        # Under Windows, file URIs use the UTF-8 encoding.
        drive = path.drive
        if len(drive) == 2 and drive[1] == ':':
            # It's a path on a local drive => 'file:///c:/a/b'
            rest = path.as_posix()[2:].lstrip('/')
            return 'file:///%s/%s' % (
                drive, urlquote_from_bytes(rest.encode('utf-8')))
        else:
            # It's a path on a network drive => 'file://host/share/a/b'
            return 'file:' + urlquote_from_bytes(path.as_posix().encode('utf-8'))
<<<<<<< HEAD
=======

>>>>>>> 02d5ae1f


class _PosixFlavour(_Flavour):
    sep = '/'
    altsep = ''
    has_drv = False
    pathmod = posixpath

    is_supported = (os.name != 'nt')

    def splitroot(self, part, sep=sep):
        if part and part[0] == sep:
            stripped_part = part.lstrip(sep)
            # According to POSIX path resolution:
            # http://pubs.opengroup.org/onlinepubs/009695399/basedefs/xbd_chap04.html#tag_04_11
            # "A pathname that begins with two successive slashes may be
            # interpreted in an implementation-defined manner, although more
            # than two leading slashes shall be treated as a single slash".
            if len(part) - len(stripped_part) == 2:
                return '', sep * 2, stripped_part
            else:
                return '', sep, stripped_part
        else:
            return '', '', part

    def casefold(self, s):
        return s

    def casefold_parts(self, parts):
        return parts

    def resolve(self, path):
        sep = self.sep
        def split(p):
            return [x for x in p.split(sep) if x]
        def absparts(p):
            # Our own abspath(), since the posixpath one makes
            # the mistake of "normalizing" the path without resolving the
            # symlinks first.
            if not p.startswith(sep):
                return split(os.getcwd()) + split(p)
            else:
                return split(p)
        parts = absparts(str(path))[::-1]
        accessor = path._accessor
        resolved = cur = ""
        symlinks = {}
        while parts:
            part = parts.pop()
            cur = resolved + sep + part
            if cur in symlinks and symlinks[cur] <= len(parts):
                # We've already seen the symlink and there's not less
                # work to do than the last time.
                raise ValueError("Symlink loop from %r" % cur)
            try:
                target = accessor.readlink(cur)
            except OSError as e:
                if e.errno != EINVAL:
                    raise
                # Not a symlink
                resolved = cur
            else:
                # Take note of remaining work from this symlink
                symlinks[cur] = len(parts)
                if target.startswith(sep):
                    # Symlink points to absolute path
                    resolved = ""
                parts.extend(split(target)[::-1])
        return resolved or sep

    def is_reserved(self, parts):
        return False

    def make_uri(self, path):
        # We represent the path using the local filesystem encoding,
        # for portability to other applications.
        bpath = path.as_bytes()
        return 'file://' + urlquote_from_bytes(bpath)


_nt_flavour = _NTFlavour()
_posix_flavour = _PosixFlavour()


class _Accessor:
    """An accessor implements a particular (system-specific or not) way of
    accessing paths on the filesystem."""


<<<<<<< HEAD
=======
if sys.version_info >= (3, 3):
    supports_openat = (os.listdir in os.supports_fd and
        os.supports_dir_fd >= { os.chmod, os.stat, os.mkdir, os.open,
                                os.readlink, os.rename, os.symlink, os.unlink, }
    )
else:
    supports_openat = False

if supports_openat:

    def _fdnamepair(pathobj):
        """Get a (parent fd, name) pair from a path object, suitable for use
        with the various *at functions."""
        parent_fd = pathobj._parent_fd
        if parent_fd is not None:
            return parent_fd, pathobj._parts[-1]
        else:
            return _NO_FD, str(pathobj)


    class _OpenatAccessor(_Accessor):

        def _wrap_atfunc(atfunc):
            @functools.wraps(atfunc)
            def wrapped(pathobj, *args, **kwargs):
                parent_fd, name = _fdnamepair(pathobj)
                return atfunc(name, *args, dir_fd=parent_fd, **kwargs)
            return staticmethod(wrapped)

        def _wrap_binary_atfunc(atfunc):
            @functools.wraps(atfunc)
            def wrapped(pathobjA, pathobjB, *args, **kwargs):
                parent_fd_A, nameA = _fdnamepair(pathobjA)
                # We allow pathobjB to be a plain str, for convenience
                if isinstance(pathobjB, Path):
                    parent_fd_B, nameB = _fdnamepair(pathobjB)
                else:
                    # If it's a str then at best it's cwd-relative
                    parent_fd_B, nameB = _NO_FD, str(pathobjB)
                return atfunc(nameA, nameB, *args,
                              src_dir_fd=parent_fd_A, dst_dir_fd=parent_fd_B,
                              **kwargs)
            return staticmethod(wrapped)

        stat = _wrap_atfunc(os.stat)

        lstat = _wrap_atfunc(os.lstat)

        open = _wrap_atfunc(os.open)

        chmod = _wrap_atfunc(os.chmod)

        def lchmod(self, pathobj, mode):
            return self.chmod(pathobj, mode, follow_symlinks=False)

        mkdir = _wrap_atfunc(os.mkdir)

        unlink = _wrap_atfunc(os.unlink)

        rmdir = _wrap_atfunc(os.rmdir)

        def listdir(self, pathobj):
            fd = self._make_fd(pathobj, tolerant=False)
            return os.listdir(fd)

        rename = _wrap_binary_atfunc(os.rename)

        if sys.version_info >= (3, 3):
            replace = _wrap_binary_atfunc(os.replace)

        def symlink(self, target, pathobj, target_is_directory):
            parent_fd, name = _fdnamepair(pathobj)
            os.symlink(str(target), name, dir_fd=parent_fd)

        utime = _wrap_atfunc(os.utime)

        def _make_fd(self, pathobj, tolerant=True):
            fd = pathobj._cached_fd
            if fd is not None:
                return fd
            try:
                fd = self.open(pathobj, os.O_RDONLY)
            except (PermissionError, FileNotFoundError):
                if tolerant:
                    # If the path doesn't exist or is forbidden, just let us
                    # gracefully fallback on fd-less code.
                    return None
                raise
            # This ensures the stat information is consistent with the fd.
            try:
                st = pathobj._cached_stat = os.fstat(fd)
            except:
                os.close(fd)
                raise
            if tolerant and not S_ISDIR(st.st_mode):
                # Not a directory => no point in keeping the fd
                os.close(fd)
                return None
            else:
                pathobj._cached_fd = fd
                pathobj._add_managed_fd(fd)
                return fd

        def init_path(self, pathobj):
            self._make_fd(pathobj)

        def make_child(self, pathobj, args):
            drv, root, parts = pathobj._flavour.parse_parts(args)
            if drv or root:
                # Anchored path => we can't do any better
                return None
            # NOTE: In the code below, we want to expose errors instead of
            # risking race conditions when e.g. a non-existing directory gets
            # later created.  This means we want e.g. non-existing path
            # components or insufficient permissions to raise an OSError.
            pathfd = self._make_fd(pathobj, tolerant=False)
            if not parts:
                # This is the same path
                newpath = pathobj._from_parsed_parts(
                    pathobj._drv, pathobj._root, pathobj._parts, init=False)
                newpath._init(template=pathobj, fd=pathfd)
                return newpath
            parent_fd = pathfd
            for part in parts[:-1]:
                fd = os.open(part, os.O_RDONLY, dir_fd=parent_fd)
                if parent_fd != pathfd:
                    # Forget intermediate fds
                    os.close(parent_fd)
                parent_fd = fd
            # The last component may or may not exist, it doesn't matter: we
            # have the fd of its parent
            newpath = pathobj._from_parsed_parts(
                pathobj._drv, pathobj._root, pathobj._parts + parts, init=False)
            newpath._init(template=pathobj, parent_fd=parent_fd)
            return newpath

        # Helpers for resolve()
        def walk_down(self, path, name, dir_fd):
            if dir_fd != _NO_FD:
                try:
                    return os.open(name, os.O_RDONLY, dir_fd=dir_fd)
                finally:
                    os.close(dir_fd)
            else:
                return os.open(path, os.O_RDONLY)

        def readlink(self, path, name, dir_fd):
            if dir_fd != _NO_FD:
                return os.readlink(name, dir_fd=dir_fd)
            else:
                return os.readlink(path)

    _openat_accessor = _OpenatAccessor()


>>>>>>> 02d5ae1f
class _NormalAccessor(_Accessor):

    def _wrap_strfunc(strfunc):
        @functools.wraps(strfunc)
        def wrapped(pathobj, *args):
            return strfunc(str(pathobj), *args)
        return staticmethod(wrapped)

    def _wrap_binary_strfunc(strfunc):
        @functools.wraps(strfunc)
        def wrapped(pathobjA, pathobjB, *args):
            return strfunc(str(pathobjA), str(pathobjB), *args)
        return staticmethod(wrapped)

    stat = _wrap_strfunc(os.stat)

    lstat = _wrap_strfunc(os.lstat)

    open = _wrap_strfunc(os.open)

    listdir = _wrap_strfunc(os.listdir)

    chmod = _wrap_strfunc(os.chmod)

    if hasattr(os, "lchmod"):
        lchmod = _wrap_strfunc(os.lchmod)
    else:
        def lchmod(self, pathobj, mode):
            raise NotImplementedError("lchmod() not available on this system")

    mkdir = _wrap_strfunc(os.mkdir)

    unlink = _wrap_strfunc(os.unlink)

    rmdir = _wrap_strfunc(os.rmdir)

    rename = _wrap_binary_strfunc(os.rename)

    if sys.version_info >= (3, 3):
        replace = _wrap_binary_strfunc(os.replace)

    if nt:
        if supports_symlinks:
            symlink = _wrap_binary_strfunc(os.symlink)
        else:
            def symlink(a, b, target_is_directory):
                raise NotImplementedError("symlink() not available on this system")
    else:
        # Under POSIX, os.symlink() takes two args
        @staticmethod
        def symlink(a, b, target_is_directory):
            return os.symlink(str(a), str(b))

<<<<<<< HEAD
    # Helper for resolve()
    def readlink(self, path):
=======
    utime = _wrap_strfunc(os.utime)

    def init_path(self, pathobj):
        pass

    def make_child(self, pathobj, args):
        return None

    # Helpers for resolve()
    def walk_down(self, path, name, dir_fd):
        assert dir_fd == _NO_FD
        return _NO_FD

    def readlink(self, path, name, dir_fd):
        assert dir_fd == _NO_FD
>>>>>>> 02d5ae1f
        return os.readlink(path)

_normal_accessor = _NormalAccessor()


#
# Globbing helpers
#

@contextmanager
def _cached(func):
    try:
        func.__cached__
        yield func
    except AttributeError:
        cache = {}
        def wrapper(*args):
            try:
                return cache[args]
            except KeyError:
                value = cache[args] = func(*args)
                return value
        wrapper.__cached__ = True
        try:
            yield wrapper
        finally:
            cache.clear()

def _make_selector(pattern_parts):
    pat = pattern_parts[0]
    child_parts = pattern_parts[1:]
    if pat == '**':
        cls = _RecursiveWildcardSelector
    elif '**' in pat:
        raise ValueError("Invalid pattern: '**' can only be an entire path component")
    elif _is_wildcard_pattern(pat):
        cls = _WildcardSelector
    else:
        cls = _PreciseSelector
    return cls(pat, child_parts)

if hasattr(functools, "lru_cache"):
    _make_selector = functools.lru_cache()(_make_selector)


class _Selector:
    """A selector matches a specific glob pattern part against the children
    of a given path."""

    def __init__(self, child_parts):
        self.child_parts = child_parts
        if child_parts:
            self.successor = _make_selector(child_parts)
        else:
            self.successor = _TerminatingSelector()

    def select_from(self, parent_path):
        """Iterate over all child paths of `parent_path` matched by this
        selector.  This can contain parent_path itself."""
        path_cls = type(parent_path)
        is_dir = path_cls.is_dir
        exists = path_cls.exists
        listdir = parent_path._accessor.listdir
        return self._select_from(parent_path, is_dir, exists, listdir)


class _TerminatingSelector:

    def _select_from(self, parent_path, is_dir, exists, listdir):
        yield parent_path


class _PreciseSelector(_Selector):

    def __init__(self, name, child_parts):
        self.name = name
        _Selector.__init__(self, child_parts)

    def _select_from(self, parent_path, is_dir, exists, listdir):
        if not is_dir(parent_path):
            return
        path = parent_path._make_child_relpath(self.name)
        if exists(path):
            for p in self.successor._select_from(path, is_dir, exists, listdir):
                yield p


class _WildcardSelector(_Selector):

    def __init__(self, pat, child_parts):
        self.pat = re.compile(fnmatch.translate(pat))
        _Selector.__init__(self, child_parts)

    def _select_from(self, parent_path, is_dir, exists, listdir):
        if not is_dir(parent_path):
            return
        cf = parent_path._flavour.casefold
        for name in listdir(parent_path):
            casefolded = cf(name)
            if self.pat.match(casefolded):
                path = parent_path._make_child_relpath(name)
                for p in self.successor._select_from(path, is_dir, exists, listdir):
                    yield p


class _RecursiveWildcardSelector(_Selector):

    def __init__(self, pat, child_parts):
        _Selector.__init__(self, child_parts)

    def _iterate_directories(self, parent_path, is_dir, listdir):
        yield parent_path
        for name in listdir(parent_path):
            path = parent_path._make_child_relpath(name)
            if is_dir(path):
                for p in self._iterate_directories(path, is_dir, listdir):
                    yield p

    def _select_from(self, parent_path, is_dir, exists, listdir):
        if not is_dir(parent_path):
            return
        with _cached(listdir) as listdir:
            yielded = set()
            try:
                successor_select = self.successor._select_from
                for starting_point in self._iterate_directories(parent_path, is_dir, listdir):
                    for p in successor_select(starting_point, is_dir, exists, listdir):
                        if p not in yielded:
                            yield p
                            yielded.add(p)
            finally:
                yielded.clear()


#
# Public API
#

class _PathParts(Sequence):
    """This object provides sequence-like access to the parts of a path.
    Don't try to construct it yourself."""
    __slots__ = ('_pathcls', '_parts')

    def __init__(self, path):
        # We don't store the instance to avoid reference cycles
        self._pathcls = type(path)
        self._parts = path._parts

    def __len__(self):
        return len(self._parts)

    def __getitem__(self, idx):
        if isinstance(idx, slice):
            return self._pathcls(*self._parts[idx])
        return self._parts[idx]

    def __repr__(self):
        return "<{}.parts: {!r}>".format(self._pathcls.__name__, self._parts)


class PurePath(object):
    """PurePath represents a filesystem path and offers operations which
    don't imply any actual filesystem I/O.  Depending on your system,
    instantiating a PurePath will return either a PurePosixPath or a
    PureNTPath object.  You can also instantiate either of these classes
    directly, regardless of your system.
    """
    __slots__ = (
        '_drv', '_root', '_parts',
        '_str', '_hash', '_pparts', '_cached_cparts',
    )

    def __new__(cls, *args):
        """Construct a PurePath from one or several strings and or existing
        PurePath objects.  The strings and path objects are combined so as
        to yield a canonicalized path, which is incorporated into the
        new PurePath object.
        """
        if cls is PurePath:
            cls = PureNTPath if os.name == 'nt' else PurePosixPath
        return cls._from_parts(args)

    def __reduce__(self):
<<<<<<< HEAD
        # Using the parts tuple helps share interned path parts
        # when pickling related paths.
=======
>>>>>>> 02d5ae1f
        return (self.__class__, tuple(self._parts))

    @classmethod
    def _parse_args(cls, args):
        # This is useful when you don't want to create an instance, just
        # canonicalize some constructor arguments.
        parts = []
        for a in args:
            if isinstance(a, PurePath):
                parts += a._parts
            elif isinstance(a, str):
                # Assuming a str
                parts.append(a)
            else:
                raise TypeError(
                    "argument should be a path or str object, not %r"
                    % type(a))
        return cls._flavour.parse_parts(parts)

    @classmethod
    def _from_parts(cls, args, init=True):
        # We need to call _parse_args on the instance, so as to get the
        # right flavour.
        self = object.__new__(cls)
        drv, root, parts = self._parse_args(args)
        self._drv = drv
        self._root = root
        self._parts = parts
        if init:
            self._init()
        return self

    @classmethod
    def _from_parsed_parts(cls, drv, root, parts, init=True):
        self = object.__new__(cls)
        self._drv = drv
        self._root = root
        self._parts = parts
        if init:
            self._init()
        return self

    @classmethod
    def _format_parsed_parts(cls, drv, root, parts):
        if drv or root:
            return drv + root + cls._flavour.join(parts[1:])
        else:
            return cls._flavour.join(parts)

    def _init(self):
        # Overriden in concrete Path
        pass

    def _make_child(self, args):
        drv, root, parts = self._parse_args(args)
        drv, root, parts = self._flavour.join_parsed_parts(
            self._drv, self._root, self._parts, drv, root, parts)
        return self._from_parsed_parts(drv, root, parts)

    def __str__(self):
        """Return the string representation of the path, suitable for
        passing to system calls."""
        try:
            return self._str
        except AttributeError:
            self._str = self._format_parsed_parts(self._drv, self._root,
                                                  self._parts) or '.'
            return self._str

    def as_posix(self):
        """Return the string representation of the path with forward (/)
        slashes."""
        f = self._flavour
        return str(self).replace(f.sep, '/')

    def as_bytes(self):
        """Return the bytes representation of the path.  This is only
        recommended to use under Unix."""
        if sys.version_info < (3, 2):
            raise NotImplementedError("needs Python 3.2 or later")
        return os.fsencode(str(self))

    __bytes__ = as_bytes

    def __repr__(self):
        return "{}({!r})".format(self.__class__.__name__, str(self))

    def as_uri(self):
        """Return the path as a 'file' URI."""
        if not self.is_absolute():
            raise ValueError("relative path can't be expressed as a file URI")
        return self._flavour.make_uri(self)

    @property
    def _cparts(self):
        # Cached casefolded parts, for hashing and comparison
        try:
            return self._cached_cparts
        except AttributeError:
            self._cached_cparts = self._flavour.casefold_parts(self._parts)
            return self._cached_cparts

    def __eq__(self, other):
        if not isinstance(other, PurePath):
            return NotImplemented
        return self._cparts == other._cparts and self._flavour is other._flavour

    def __ne__(self, other):
        return not self == other

    def __hash__(self):
        try:
            return self._hash
        except AttributeError:
            self._hash = hash(tuple(self._cparts))
            return self._hash

    def __lt__(self, other):
        if not isinstance(other, PurePath) or self._flavour is not other._flavour:
            return NotImplemented
        return self._cparts < other._cparts

    def __le__(self, other):
        if not isinstance(other, PurePath) or self._flavour is not other._flavour:
            return NotImplemented
        return self._cparts <= other._cparts

    def __gt__(self, other):
        if not isinstance(other, PurePath) or self._flavour is not other._flavour:
            return NotImplemented
        return self._cparts > other._cparts

    def __ge__(self, other):
        if not isinstance(other, PurePath) or self._flavour is not other._flavour:
            return NotImplemented
        return self._cparts >= other._cparts

    drive = property(attrgetter('_drv'),
                     doc="""The drive prefix (letter or UNC path), if any""")

    root = property(attrgetter('_root'),
                    doc="""The root of the path, if any""")

    @property
    def anchor(self):
        """The concatenation of the drive and root, or ''."""
        anchor = self._drv + self._root
        return anchor

    @property
    def name(self):
        """The final path component, if any."""
        parts = self._parts
        if len(parts) == (1 if (self._drv or self._root) else 0):
            return ''
        return parts[-1]

    @property
    def suffix(self):
        """The final component's last suffix, if any."""
        basename = self.name
        if basename.endswith('.'):
            return ''
        basename = basename.lstrip('.')
        i = basename.rfind('.')
        if i == -1:
            return ''
        return basename[i:]

    @property
    def suffixes(self):
        """A list of the final component's suffixes, if any."""
        basename = self.name
        if basename.endswith('.'):
            return []
        basename = basename.lstrip('.')
        return ['.' + suffix for suffix in basename.split('.')[1:]]

    @property
    def basename(self):
        """The final path component, minus its last suffix."""
        basename = self.name
        suffix = self.suffix
        if not suffix:
            return basename
        return basename[:-len(suffix)]

    def with_name(self, name):
        """Return a new path with the file name changed."""
        if not self.name:
            raise ValueError("%r has an empty name" % (self,))
        return self._from_parsed_parts(self._drv, self._root,
                                       self._parts[:-1] + [name])

    def with_suffix(self, suffix):
        """Return a new path with the file suffix changed (or added, if none)."""
        # XXX if suffix is None, should the current suffix be removed?
        name = self.name
        if not name:
            raise ValueError("%r has an empty name" % (self,))
        old_suffix = self.suffix
        if not old_suffix:
            name = name + suffix
        else:
            name = name[:-len(old_suffix)] + suffix
        return self._from_parsed_parts(self._drv, self._root,
                                       self._parts[:-1] + [name])

    def relative(self, *other):
        """Return the relative path to another path identified by the passed
        arguments.  If the operation is not possible (because this is not
        a subpath of the other path), raise ValueError.
        """
        # For the purpose of this method, drive and root are considered
        # separate parts, i.e.:
        #   Path('c:/').relative('c:')  gives Path('/')
        #   Path('c:/').relative('/')   raise ValueError
        if not other:
            raise TypeError("need at least one argument")
        parts = self._parts
        drv = self._drv
        root = self._root
        if drv or root:
            if root:
                abs_parts = [drv, root] + parts[1:]
            else:
                abs_parts = [drv] + parts[1:]
        else:
            abs_parts = parts
        to_drv, to_root, to_parts = self._parse_args(other)
        if to_drv or to_root:
            if to_root:
                to_abs_parts = [to_drv, to_root] + to_parts[1:]
            else:
                to_abs_parts = [to_drv] + to_parts[1:]
        else:
            to_abs_parts = to_parts
        n = len(to_abs_parts)
        if n == 0 and (drv or root) or abs_parts[:n] != to_abs_parts:
            formatted = self._format_parsed_parts(to_drv, to_root, to_parts)
            raise ValueError("{!r} does not start with {!r}"
                             .format(str(self), str(formatted)))
        return self._from_parsed_parts('', '', abs_parts[n:])

    @property
    def parts(self):
        """An object providing sequence-like access to the
        components in the filesystem path."""
        try:
            return self._pparts
        except AttributeError:
            self._pparts = _PathParts(self)
            return self._pparts

    def joinpath(self, *args):
        """Combine this path with one or several arguments, and return a
        new path representing either a subpath (if all arguments are relative
        paths) or a totally different path (if one of the arguments is
        anchored).
        """
        return self._make_child(args)

    def __truediv__(self, key):
        return self._make_child((key,))

    def __rtruediv__(self, key):
        return self._from_parts([key] + self._parts)

    if sys.version_info < (3,):
        __div__ = __truediv__
        __rdiv__ = __rtruediv__
        del __truediv__, __rtruediv__

    def parent(self, level=1):
        """A parent or ancestor (if `level` is specified) of this path."""
        if level < 1:
            raise ValueError("`level` must be a non-zero positive integer")
        drv = self._drv
        root = self._root
        parts = self._parts[:-level]
        if not parts:
            if level > len(self._parts) - bool(drv or root):
                raise ValueError("level greater than path length")
        return self._from_parsed_parts(drv, root, parts)

    def parents(self):
        """Iterate over this path's parents, in ascending order."""
        drv = self._drv
        root = self._root
        parts = self._parts
        n = len(parts)
        end = 0 if (drv or root) else -1
        for i in range(n - 1, end, -1):
            yield self._from_parsed_parts(drv, root, parts[:i])

    def is_absolute(self):
        """True if the path is absolute (has both a root and, if applicable,
        a drive)."""
        if not self._root:
            return False
        return not self._flavour.has_drv or bool(self._drv)

    def normcase(self):
        """Return this path, possibly lowercased if the path flavour has
        case-insensitive path semantics.
        Calling this method is not needed before comparing Path instances."""
        fix = self._flavour.casefold_parts
        drv, = fix((self._drv,))
        root = self._root
        parts = fix(self._parts)
        return self._from_parsed_parts(drv, root, parts)

    def is_reserved(self):
        """Return True if the path contains one of the special names reserved
        by the system, if any."""
        return self._flavour.is_reserved(self._parts)

    def match(self, path_pattern):
        """
        Return True if this path matches the given pattern.
        """
        cf = self._flavour.casefold
        path_pattern = cf(path_pattern)
        drv, root, pat_parts = self._flavour.parse_parts((path_pattern,))
        if not pat_parts:
            raise ValueError("empty pattern")
        if drv and drv != cf(self._drv):
            return False
        if root and root != cf(self._root):
            return False
        parts = self._cparts
        if drv or root:
            if len(pat_parts) != len(parts):
                return False
            pat_parts = pat_parts[1:]
        elif len(pat_parts) > len(parts):
            return False
        for part, pat in zip(reversed(parts), reversed(pat_parts)):
            if not fnmatch.fnmatchcase(part, pat):
                return False
        return True


class PurePosixPath(PurePath):
    _flavour = _posix_flavour
    __slots__ = ()


class PureNTPath(PurePath):
    _flavour = _nt_flavour
    __slots__ = ()


# Filesystem-accessing classes


class Path(PurePath):
    __slots__ = (
        '_accessor',
        '_cached_stat',
        '_closed',
    )

    def __new__(cls, *args, **kwargs):
        if cls is Path:
            cls = NTPath if os.name == 'nt' else PosixPath
        self = cls._from_parts(args, init=False)
        if not self._flavour.is_supported:
            raise NotImplementedError("cannot instantiate %r on your system"
                                      % (cls.__name__,))
        self._init()
        return self

    def _init(self,
              # Private non-constructor arguments
              template=None,
              ):
        self._closed = False
        if template is not None:
            self._accessor = template._accessor
        else:
            self._accessor = _normal_accessor

    def _make_child_relpath(self, part):
        # This is an optimization used for dir walking.  `part` must be
        # a single part relative to this path.
        parts = self._parts + [part]
        return self._from_parsed_parts(self._drv, self._root, parts)

    @property
    def _stat(self):
        try:
            return self._cached_stat
        except AttributeError:
            pass
        st = self._accessor.stat(self)
        self._cached_stat = st
        return st

    def __enter__(self):
        if self._closed:
            self._raise_closed()
        return self

    def __exit__(self, t, v, tb):
        self._closed = True

    def _raise_closed(self):
        raise ValueError("I/O operation on closed path")

    def _opener(self, name, flags, mode=0o666):
        # A stub for the opener argument to built-in open()
        return self._accessor.open(self, flags, mode)

    # Public API

    @classmethod
    def cwd(cls):
        """Return a new path pointing to the current working directory
        (as returned by os.getcwd()).
        """
        return cls(os.getcwd())

    def __iter__(self):
        """Iterate over the files in this directory.  Does not yield any
        result for the special paths '.' and '..'.
        """
        if self._closed:
            self._raise_closed()
        for name in self._accessor.listdir(self):
            if name in {'.', '..'}:
                # Yielding a path object for these makes little sense
                continue
            yield self._make_child_relpath(name)
            if self._closed:
                self._raise_closed()

    def __getattr__(self, name):
        if name.startswith('st_'):
            return getattr(self._stat, name)
        return self.__getattribute__(name)

    def glob(self, pattern):
        """Iterate over this subtree and yield all existing files (of any
        kind, including directories) matching the given pattern.
        """
        pattern = self._flavour.casefold(pattern)
        drv, root, pattern_parts = self._flavour.parse_parts((pattern,))
        if drv or root:
            raise NotImplementedError("Non-relative patterns are unsupported")
        selector = _make_selector(tuple(pattern_parts))
        for p in selector.select_from(self):
            yield p

    def rglob(self, pattern):
        """Recursively yield all existing files (of any kind, including
        directories) matching the given pattern, anywhere in this subtree.
        """
        pattern = self._flavour.casefold(pattern)
        drv, root, pattern_parts = self._flavour.parse_parts((pattern,))
        if drv or root:
            raise NotImplementedError("Non-relative patterns are unsupported")
        selector = _make_selector(("**",) + tuple(pattern_parts))
        for p in selector.select_from(self):
            yield p

    def absolute(self):
        """Return an absolute version of this path.  This function works
        even if the path doesn't point to anything.

        No normalization is done, i.e. all '.' and '..' will be kept along.
        Use resolve() to get the canonical path to a file.
        """
        # XXX untested yet!
        if self._closed:
            self._raise_closed()
        if self.is_absolute():
            return self
        # FIXME this must defer to the specific flavour (and, under Windows,
        # use nt._getfullpathname())
        obj = self._from_parts([os.getcwd()] + self._parts, init=False)
        obj._init(template=self)
        return obj

    def resolve(self):
        """
        Make the path absolute, resolving all symlinks on the way and also
        normalizing it (for example turning slashes into backslashes under
        Windows).
        """
        if self._closed:
            self._raise_closed()
        s = self._flavour.resolve(self)
        if s is None:
            # No symlink resolution => for consistency, raise an error if
            # the path doesn't exist or is forbidden
            self._stat
            s = str(self.absolute())
        # Now we have no symlinks in the path, it's safe to normalize it.
        normed = self._flavour.pathmod.normpath(s)
        obj = self._from_parts((normed,), init=False)
        obj._init(template=self)
        return obj

    def stat(self):
        """
        Return the result of the stat() system call on this path, like
        os.stat() does.
        """
        return self._stat

    def restat(self):
        """
        Same as stat(), but resets the internal cache to force a fresh value.
        """
        try:
            del self._cached_stat
        except AttributeError:
            pass
        return self._stat

    @property
    def owner(self):
        """
        Return the login name of the file owner.
        """
        import pwd
        return pwd.getpwuid(self._stat.st_uid).pw_name

    @property
    def group(self):
        """
        Return the group name of the file gid.
        """
        import grp
        return grp.getgrgid(self._stat.st_gid).gr_name

    def raw_open(self, flags, mode=0o777):
        """
        Open the file pointed by this path and return a file descriptor,
        as os.open() does.
        """
        if self._closed:
            self._raise_closed()
        return self._accessor.open(self, flags, mode)

    def open(self, mode='r', buffering=-1, encoding=None,
             errors=None, newline=None):
        """
        Open the file pointed by this path and return a file object, as
        the built-in open() function does.
        """
        if self._closed:
            self._raise_closed()
        if sys.version_info >= (3, 3):
            return io.open(str(self), mode, buffering, encoding, errors, newline,
                           opener=self._opener)
        else:
            return io.open(str(self), mode, buffering, encoding, errors, newline)

    def touch(self, mode=0o666, exist_ok=True):
        """
        Create this file with the given access mode, if it doesn't exist.
        """
        if self._closed:
            self._raise_closed()
        if exist_ok:
            # First try to bump modification time
            # Implementation note: GNU touch uses the UTIME_NOW option of
            # the utimensat() / futimens() functions.
            t = time.time()
            try:
                self._accessor.utime(self, (t, t))
            except OSError:
                # Avoid exception chaining
                pass
            else:
                return
        flags = os.O_CREAT
        if not exist_ok:
            flags |= os.O_EXCL
        fd = self.raw_open(flags, mode)
        os.close(fd)

    def mkdir(self, mode=0o777, parents=False):
        if self._closed:
            self._raise_closed()
        if not parents:
            self._accessor.mkdir(self, mode)
        else:
            try:
                self._accessor.mkdir(self, mode)
            except OSError as e:
                if e.errno != ENOENT:
                    raise
                self.parent().mkdir(mode, True)
                self._accessor.mkdir(self, mode)

    def chmod(self, mode):
        """
        Change the permissions of the path, like os.chmod().
        """
        if self._closed:
            self._raise_closed()
        self._accessor.chmod(self, mode)

    def lchmod(self, mode):
        """
        Like chmod(), except if the path points to a symlink, the symlink's
        permissions are changed, rather than its target's.
        """
        if self._closed:
            self._raise_closed()
        self._accessor.lchmod(self, mode)

    def unlink(self):
        """
        Remove this file or link.
        If the path is a directory, use rmdir() instead.
        """
        if self._closed:
            self._raise_closed()
        self._accessor.unlink(self)

    def rmdir(self):
        """
        Remove this directory.  The directory must be empty.
        """
        if self._closed:
            self._raise_closed()
        self._accessor.rmdir(self)

    def lstat(self):
        """
        Like stat(), except if the path points to a symlink, the symlink's
        status information is returned, rather than its target's.
        """
        if self._closed:
            self._raise_closed()
        return self._accessor.lstat(self)

    def rename(self, target):
        """
        Rename this path to the given path.
        """
        if self._closed:
            self._raise_closed()
        self._accessor.rename(self, target)

    def replace(self, target):
        """
        Rename this path to the given path, clobbering the existing
        destination if it exists.
        """
        if sys.version_info < (3, 3):
            raise NotImplementedError("replace() is only available "
                                      "with Python 3.3 and later")
        if self._closed:
            self._raise_closed()
        self._accessor.replace(self, target)

    def symlink_to(self, target, target_is_directory=False):
        """
        Make this path a symlink pointing to the given path.
        Note the order of arguments (self, target) is the reverse of os.symlink's.
        """
        if self._closed:
            self._raise_closed()
        self._accessor.symlink(target, self, target_is_directory)

    # Convenience functions for querying the stat results

    def exists(self):
        """
        Whether this path exists.
        """
        try:
            self.restat()
        except OSError as e:
            if e.errno != ENOENT:
                raise
            return False
        return True

    def is_dir(self):
        """
        Whether this path is a directory.
        """
        return S_ISDIR(self._stat.st_mode)

    def is_file(self):
        """
        Whether this path is a regular file (also True for symlinks pointing
        to regular files).
        """
        return S_ISREG(self._stat.st_mode)

    def is_symlink(self):
        """
        Whether this path is a symbolic link.
        """
        st = self.lstat()
        return S_ISLNK(st.st_mode)


class PosixPath(Path, PurePosixPath):
    __slots__ = ()

class NTPath(Path, PureNTPath):
    __slots__ = ()
<|MERGE_RESOLUTION|>--- conflicted
+++ resolved
@@ -23,10 +23,7 @@
     from urllib import quote as urlquote, quote as urlquote_from_bytes
 except ImportError:
     from urllib.parse import quote as urlquote, quote_from_bytes as urlquote_from_bytes
-<<<<<<< HEAD
-
-=======
->>>>>>> 02d5ae1f
+
 
 try:
     intern = intern
@@ -236,10 +233,6 @@
         else:
             # It's a path on a network drive => 'file://host/share/a/b'
             return 'file:' + urlquote_from_bytes(path.as_posix().encode('utf-8'))
-<<<<<<< HEAD
-=======
-
->>>>>>> 02d5ae1f
 
 
 class _PosixFlavour(_Flavour):
@@ -329,164 +322,6 @@
     accessing paths on the filesystem."""
 
 
-<<<<<<< HEAD
-=======
-if sys.version_info >= (3, 3):
-    supports_openat = (os.listdir in os.supports_fd and
-        os.supports_dir_fd >= { os.chmod, os.stat, os.mkdir, os.open,
-                                os.readlink, os.rename, os.symlink, os.unlink, }
-    )
-else:
-    supports_openat = False
-
-if supports_openat:
-
-    def _fdnamepair(pathobj):
-        """Get a (parent fd, name) pair from a path object, suitable for use
-        with the various *at functions."""
-        parent_fd = pathobj._parent_fd
-        if parent_fd is not None:
-            return parent_fd, pathobj._parts[-1]
-        else:
-            return _NO_FD, str(pathobj)
-
-
-    class _OpenatAccessor(_Accessor):
-
-        def _wrap_atfunc(atfunc):
-            @functools.wraps(atfunc)
-            def wrapped(pathobj, *args, **kwargs):
-                parent_fd, name = _fdnamepair(pathobj)
-                return atfunc(name, *args, dir_fd=parent_fd, **kwargs)
-            return staticmethod(wrapped)
-
-        def _wrap_binary_atfunc(atfunc):
-            @functools.wraps(atfunc)
-            def wrapped(pathobjA, pathobjB, *args, **kwargs):
-                parent_fd_A, nameA = _fdnamepair(pathobjA)
-                # We allow pathobjB to be a plain str, for convenience
-                if isinstance(pathobjB, Path):
-                    parent_fd_B, nameB = _fdnamepair(pathobjB)
-                else:
-                    # If it's a str then at best it's cwd-relative
-                    parent_fd_B, nameB = _NO_FD, str(pathobjB)
-                return atfunc(nameA, nameB, *args,
-                              src_dir_fd=parent_fd_A, dst_dir_fd=parent_fd_B,
-                              **kwargs)
-            return staticmethod(wrapped)
-
-        stat = _wrap_atfunc(os.stat)
-
-        lstat = _wrap_atfunc(os.lstat)
-
-        open = _wrap_atfunc(os.open)
-
-        chmod = _wrap_atfunc(os.chmod)
-
-        def lchmod(self, pathobj, mode):
-            return self.chmod(pathobj, mode, follow_symlinks=False)
-
-        mkdir = _wrap_atfunc(os.mkdir)
-
-        unlink = _wrap_atfunc(os.unlink)
-
-        rmdir = _wrap_atfunc(os.rmdir)
-
-        def listdir(self, pathobj):
-            fd = self._make_fd(pathobj, tolerant=False)
-            return os.listdir(fd)
-
-        rename = _wrap_binary_atfunc(os.rename)
-
-        if sys.version_info >= (3, 3):
-            replace = _wrap_binary_atfunc(os.replace)
-
-        def symlink(self, target, pathobj, target_is_directory):
-            parent_fd, name = _fdnamepair(pathobj)
-            os.symlink(str(target), name, dir_fd=parent_fd)
-
-        utime = _wrap_atfunc(os.utime)
-
-        def _make_fd(self, pathobj, tolerant=True):
-            fd = pathobj._cached_fd
-            if fd is not None:
-                return fd
-            try:
-                fd = self.open(pathobj, os.O_RDONLY)
-            except (PermissionError, FileNotFoundError):
-                if tolerant:
-                    # If the path doesn't exist or is forbidden, just let us
-                    # gracefully fallback on fd-less code.
-                    return None
-                raise
-            # This ensures the stat information is consistent with the fd.
-            try:
-                st = pathobj._cached_stat = os.fstat(fd)
-            except:
-                os.close(fd)
-                raise
-            if tolerant and not S_ISDIR(st.st_mode):
-                # Not a directory => no point in keeping the fd
-                os.close(fd)
-                return None
-            else:
-                pathobj._cached_fd = fd
-                pathobj._add_managed_fd(fd)
-                return fd
-
-        def init_path(self, pathobj):
-            self._make_fd(pathobj)
-
-        def make_child(self, pathobj, args):
-            drv, root, parts = pathobj._flavour.parse_parts(args)
-            if drv or root:
-                # Anchored path => we can't do any better
-                return None
-            # NOTE: In the code below, we want to expose errors instead of
-            # risking race conditions when e.g. a non-existing directory gets
-            # later created.  This means we want e.g. non-existing path
-            # components or insufficient permissions to raise an OSError.
-            pathfd = self._make_fd(pathobj, tolerant=False)
-            if not parts:
-                # This is the same path
-                newpath = pathobj._from_parsed_parts(
-                    pathobj._drv, pathobj._root, pathobj._parts, init=False)
-                newpath._init(template=pathobj, fd=pathfd)
-                return newpath
-            parent_fd = pathfd
-            for part in parts[:-1]:
-                fd = os.open(part, os.O_RDONLY, dir_fd=parent_fd)
-                if parent_fd != pathfd:
-                    # Forget intermediate fds
-                    os.close(parent_fd)
-                parent_fd = fd
-            # The last component may or may not exist, it doesn't matter: we
-            # have the fd of its parent
-            newpath = pathobj._from_parsed_parts(
-                pathobj._drv, pathobj._root, pathobj._parts + parts, init=False)
-            newpath._init(template=pathobj, parent_fd=parent_fd)
-            return newpath
-
-        # Helpers for resolve()
-        def walk_down(self, path, name, dir_fd):
-            if dir_fd != _NO_FD:
-                try:
-                    return os.open(name, os.O_RDONLY, dir_fd=dir_fd)
-                finally:
-                    os.close(dir_fd)
-            else:
-                return os.open(path, os.O_RDONLY)
-
-        def readlink(self, path, name, dir_fd):
-            if dir_fd != _NO_FD:
-                return os.readlink(name, dir_fd=dir_fd)
-            else:
-                return os.readlink(path)
-
-    _openat_accessor = _OpenatAccessor()
-
-
->>>>>>> 02d5ae1f
 class _NormalAccessor(_Accessor):
 
     def _wrap_strfunc(strfunc):
@@ -540,27 +375,12 @@
         def symlink(a, b, target_is_directory):
             return os.symlink(str(a), str(b))
 
-<<<<<<< HEAD
+    utime = _wrap_strfunc(os.utime)
+
     # Helper for resolve()
     def readlink(self, path):
-=======
-    utime = _wrap_strfunc(os.utime)
-
-    def init_path(self, pathobj):
-        pass
-
-    def make_child(self, pathobj, args):
-        return None
-
-    # Helpers for resolve()
-    def walk_down(self, path, name, dir_fd):
-        assert dir_fd == _NO_FD
-        return _NO_FD
-
-    def readlink(self, path, name, dir_fd):
-        assert dir_fd == _NO_FD
->>>>>>> 02d5ae1f
         return os.readlink(path)
+
 
 _normal_accessor = _NormalAccessor()
 
@@ -743,11 +563,8 @@
         return cls._from_parts(args)
 
     def __reduce__(self):
-<<<<<<< HEAD
         # Using the parts tuple helps share interned path parts
         # when pickling related paths.
-=======
->>>>>>> 02d5ae1f
         return (self.__class__, tuple(self._parts))
 
     @classmethod
