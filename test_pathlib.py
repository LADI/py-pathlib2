--- conflicted
+++ resolved
@@ -1477,14 +1477,9 @@
         self.assertFalse((P / 'fileA').is_dir())
         self.assertFalse((P / 'non-existing').is_dir())
         if not symlink_skip_reason:
-<<<<<<< HEAD
             self.assertFalse((P / 'linkA').is_dir())
             self.assertTrue((P / 'linkB').is_dir())
-=======
-            self.assertFalse(P['linkA'].is_dir())
-            self.assertTrue(P['linkB'].is_dir())
-            self.assertFalse(P['brokenLink'].is_dir())
->>>>>>> ef52c90c
+            self.assertFalse((P/ 'brokenLink').is_dir())
 
     def test_is_file(self):
         P = self.cls(BASE)
@@ -1492,14 +1487,9 @@
         self.assertFalse((P / 'dirA').is_file())
         self.assertFalse((P / 'non-existing').is_file())
         if not symlink_skip_reason:
-<<<<<<< HEAD
             self.assertTrue((P / 'linkA').is_file())
             self.assertFalse((P / 'linkB').is_file())
-=======
-            self.assertTrue(P['linkA'].is_file())
-            self.assertFalse(P['linkB'].is_file())
-            self.assertFalse(P['brokenLink'].is_file())
->>>>>>> ef52c90c
+            self.assertFalse((P/ 'brokenLink').is_file())
 
     def test_is_symlink(self):
         P = self.cls(BASE)
@@ -1507,14 +1497,9 @@
         self.assertFalse((P / 'dirA').is_symlink())
         self.assertFalse((P / 'non-existing').is_symlink())
         if not symlink_skip_reason:
-<<<<<<< HEAD
             self.assertTrue((P / 'linkA').is_symlink())
             self.assertTrue((P / 'linkB').is_symlink())
-=======
-            self.assertTrue(P['linkA'].is_symlink())
-            self.assertTrue(P['linkB'].is_symlink())
-            self.assertTrue(P['brokenLink'].is_symlink())
->>>>>>> ef52c90c
+            self.assertTrue((P/ 'brokenLink').is_symlink())
 
     def test_pickling_common(self):
         p = self.cls(BASE, 'fileA')
