import collections
import io
import os
import errno
import pathlib
import shutil
import stat
import sys
import tempfile
import unittest
from contextlib import contextmanager

try:
    from test import support
except ImportError:
    from test import test_support as support
TESTFN = support.TESTFN

try:
    import grp, pwd
except ImportError:
    grp = pwd = None


class _BaseFlavourTest(unittest.TestCase):

    def _check_parse_parts(self, arg, expected):
        f = self.flavour.parse_parts
        sep = self.flavour.sep
        altsep = self.flavour.altsep
        actual = f([x.replace('/', sep) for x in arg])
        self.assertEqual(actual, expected)
        if altsep:
            actual = f([x.replace('/', altsep) for x in arg])
            self.assertEqual(actual, expected)

    def test_parse_parts_common(self):
        check = self._check_parse_parts
        sep = self.flavour.sep
        # Unanchored parts
        check([],                   ('', '', []))
        check(['a'],                ('', '', ['a']))
        check(['a/'],               ('', '', ['a']))
        check(['a', 'b'],           ('', '', ['a', 'b']))
        # Expansion
        check(['a/b'],              ('', '', ['a', 'b']))
        check(['a/b/'],             ('', '', ['a', 'b']))
        check(['a', 'b/c', 'd'],    ('', '', ['a', 'b', 'c', 'd']))
        # Collapsing and stripping excess slashes
        check(['a', 'b//c', 'd'],   ('', '', ['a', 'b', 'c', 'd']))
        check(['a', 'b/c/', 'd'],   ('', '', ['a', 'b', 'c', 'd']))
        # Eliminating standalone dots
        check(['.'],                ('', '', []))
        check(['.', '.', 'b'],      ('', '', ['b']))
        check(['a', '.', 'b'],      ('', '', ['a', 'b']))
        check(['a', '.', '.'],      ('', '', ['a']))
        # The first part is anchored
        check(['/a/b'],             ('', sep, [sep, 'a', 'b']))
        check(['/a', 'b'],          ('', sep, [sep, 'a', 'b']))
        check(['/a/', 'b'],         ('', sep, [sep, 'a', 'b']))
        # Ignoring parts before an anchored part
        check(['a', '/b', 'c'],     ('', sep, [sep, 'b', 'c']))
        check(['a', '/b', '/c'],    ('', sep, [sep, 'c']))


class PosixFlavourTest(_BaseFlavourTest):
    flavour = pathlib._posix_flavour

    def test_parse_parts(self):
        check = self._check_parse_parts
        # Collapsing of excess leading slashes, except for the double-slash
        # special case.
        check(['//a', 'b'],             ('', '//', ['//', 'a', 'b']))
        check(['///a', 'b'],            ('', '/', ['/', 'a', 'b']))
        check(['////a', 'b'],           ('', '/', ['/', 'a', 'b']))
        # Paths which look like NT paths aren't treated specially
        check(['c:a'],                  ('', '', ['c:a']))
        check(['c:\\a'],                ('', '', ['c:\\a']))
        check(['\\a'],                  ('', '', ['\\a']))

    def test_splitroot(self):
        f = self.flavour.splitroot
        self.assertEqual(f(''), ('', '', ''))
        self.assertEqual(f('a'), ('', '', 'a'))
        self.assertEqual(f('a/b'), ('', '', 'a/b'))
        self.assertEqual(f('a/b/'), ('', '', 'a/b/'))
        self.assertEqual(f('/a'), ('', '/', 'a'))
        self.assertEqual(f('/a/b'), ('', '/', 'a/b'))
        self.assertEqual(f('/a/b/'), ('', '/', 'a/b/'))
        # The root is collapsed when there are redundant slashes
        # except when there are exactly two leading slashes, which
        # is a special case in POSIX.
        self.assertEqual(f('//a'), ('', '//', 'a'))
        self.assertEqual(f('///a'), ('', '/', 'a'))
        self.assertEqual(f('///a/b'), ('', '/', 'a/b'))
        # Paths which look like NT paths aren't treated specially
        self.assertEqual(f('c:/a/b'), ('', '', 'c:/a/b'))
        self.assertEqual(f('\\/a/b'), ('', '', '\\/a/b'))
        self.assertEqual(f('\\a\\b'), ('', '', '\\a\\b'))


class NTFlavourTest(_BaseFlavourTest):
    flavour = pathlib._nt_flavour

    def test_parse_parts(self):
        check = self._check_parse_parts
        # First part is anchored
        check(['c:'],                   ('c:', '', ['c:']))
        check(['c:\\'],                 ('c:', '\\', ['c:\\']))
        check(['\\'],                   ('', '\\', ['\\']))
        check(['c:a'],                  ('c:', '', ['c:', 'a']))
        check(['c:\\a'],                ('c:', '\\', ['c:\\', 'a']))
        check(['\\a'],                  ('', '\\', ['\\', 'a']))
        # UNC paths
        check(['\\\\a\\b'],             ('\\\\a\\b', '\\', ['\\\\a\\b\\']))
        check(['\\\\a\\b\\'],           ('\\\\a\\b', '\\', ['\\\\a\\b\\']))
        check(['\\\\a\\b\\c'],          ('\\\\a\\b', '\\', ['\\\\a\\b\\', 'c']))
        # Second part is anchored, so that the first part is ignored
        check(['a', 'Z:b', 'c'],        ('Z:', '', ['Z:', 'b', 'c']))
        check(['a', 'Z:\\b', 'c'],      ('Z:', '\\', ['Z:\\', 'b', 'c']))
        check(['a', '\\b', 'c'],        ('', '\\', ['\\', 'b', 'c']))
        # UNC paths
        check(['a', '\\\\b\\c', 'd'],   ('\\\\b\\c', '\\', ['\\\\b\\c\\', 'd']))
        # Collapsing and stripping excess slashes
        check(['a', 'Z:\\\\b\\\\c\\', 'd\\'], ('Z:', '\\', ['Z:\\', 'b', 'c', 'd']))
        # UNC paths
        check(['a', '\\\\b\\c\\\\', 'd'], ('\\\\b\\c', '\\', ['\\\\b\\c\\', 'd']))
        # Extended paths
        check(['\\\\?\\c:\\'],          ('\\\\?\\c:', '\\', ['\\\\?\\c:\\']))
        check(['\\\\?\\c:\\a'],         ('\\\\?\\c:', '\\', ['\\\\?\\c:\\', 'a']))
        # Extended UNC paths (format is "\\?\UNC\server\share")
        check(['\\\\?\\UNC\\b\\c'],     ('\\\\?\\UNC\\b\\c', '\\', ['\\\\?\\UNC\\b\\c\\']))
        check(['\\\\?\\UNC\\b\\c\\d'],  ('\\\\?\\UNC\\b\\c', '\\', ['\\\\?\\UNC\\b\\c\\', 'd']))

    def test_splitroot(self):
        f = self.flavour.splitroot
        self.assertEqual(f(''), ('', '', ''))
        self.assertEqual(f('a'), ('', '', 'a'))
        self.assertEqual(f('a\\b'), ('', '', 'a\\b'))
        self.assertEqual(f('\\a'), ('', '\\', 'a'))
        self.assertEqual(f('\\a\\b'), ('', '\\', 'a\\b'))
        self.assertEqual(f('c:a\\b'), ('c:', '', 'a\\b'))
        self.assertEqual(f('c:\\a\\b'), ('c:', '\\', 'a\\b'))
        # Redundant slashes in the root are collapsed
        self.assertEqual(f('\\\\a'), ('', '\\', 'a'))
        self.assertEqual(f('\\\\\\a/b'), ('', '\\', 'a/b'))
        self.assertEqual(f('c:\\\\a'), ('c:', '\\', 'a'))
        self.assertEqual(f('c:\\\\\\a/b'), ('c:', '\\', 'a/b'))
        # Valid UNC paths
        self.assertEqual(f('\\\\a\\b'), ('\\\\a\\b', '\\', ''))
        self.assertEqual(f('\\\\a\\b\\'), ('\\\\a\\b', '\\', ''))
        self.assertEqual(f('\\\\a\\b\\c\\d'), ('\\\\a\\b', '\\', 'c\\d'))
        # These are non-UNC paths (according to ntpath.py and test_ntpath)
        # However, command.com says such paths are invalid, so it's
        # difficult to know what the right semantics are
        self.assertEqual(f('\\\\\\a\\b'), ('', '\\', 'a\\b'))
        self.assertEqual(f('\\\\a'), ('', '\\', 'a'))


#
# Tests for the pure classes
#

class _BasePurePathTest(unittest.TestCase):

    # keys are canonical paths, values are list of tuples of arguments
    # supposed to produce equal paths
    equivalences = {
        'a/b': [
            ('a', 'b'), ('a/', 'b'), ('a', 'b/'), ('a/', 'b/'),
            ('a/b/',), ('a//b',), ('a//b//',),
            # empty components get removed
            ('', 'a', 'b'), ('a', '', 'b'), ('a', 'b', ''),
            ],
        '/b/c/d': [
            ('a', '/b/c', 'd'), ('a', '///b//c', 'd/'),
            ('/a', '/b/c', 'd'),
            # empty components get removed
            ('/', 'b', '', 'c/d'), ('/', '', 'b/c/d'), ('', '/b/c/d'),
            ],
    }

    def setUp(self):
        p = self.cls('a')
        self.flavour = p._flavour
        self.sep = self.flavour.sep
        self.altsep = self.flavour.altsep

    def test_constructor_common(self):
        P = self.cls
        p = P('a')
        self.assertIsInstance(p, P)
        P('a', 'b', 'c')
        P('/a', 'b', 'c')
        P('a/b/c')
        P('/a/b/c')
        self.assertEqual(P(P('a')), P('a'))
        self.assertEqual(P(P('a'), 'b'), P('a/b'))
        self.assertEqual(P(P('a'), P('b')), P('a/b'))

    def test_join_common(self):
        P = self.cls
        p = P('a/b')
        pp = p.joinpath('c')
        self.assertEqual(pp, P('a/b/c'))
        self.assertIs(type(pp), type(p))
        pp = p.joinpath('c', 'd')
        self.assertEqual(pp, P('a/b/c/d'))
        pp = p.joinpath(P('c'))
        self.assertEqual(pp, P('a/b/c'))
        pp = p.joinpath('/c')
        self.assertEqual(pp, P('/c'))

    def test_div_common(self):
        # Basically the same as joinpath()
        P = self.cls
        p = P('a/b')
        pp = p / 'c'
        self.assertEqual(pp, P('a/b/c'))
        self.assertIs(type(pp), type(p))
        pp = p / 'c/d'
        self.assertEqual(pp, P('a/b/c/d'))
        pp = p / 'c' / 'd'
        self.assertEqual(pp, P('a/b/c/d'))
        pp = 'c' / p / 'd'
        self.assertEqual(pp, P('c/a/b/d'))
        pp = p / P('c')
        self.assertEqual(pp, P('a/b/c'))
        pp = p/ '/c'
        self.assertEqual(pp, P('/c'))

    def _check_str(self, expected, args):
        p = self.cls(*args)
        self.assertEqual(str(p), expected.replace('/', self.sep))

    def test_str_common(self):
        # Canonicalized paths roundtrip
        for pathstr in ('a', 'a/b', 'a/b/c', '/', '/a/b', '/a/b/c'):
            self._check_str(pathstr, (pathstr,))
        # Special case for the empty path
        self._check_str('.', ('',))
        # Other tests for str() are in test_equivalences()

    def test_as_posix_common(self):
        P = self.cls
        for pathstr in ('a', 'a/b', 'a/b/c', '/', '/a/b', '/a/b/c'):
            self.assertEqual(P(pathstr).as_posix(), pathstr)
        # Other tests for as_posix() are in test_equivalences()

    @unittest.skipIf(sys.version_info < (3, 2),
                     'os.fsencode has been introduced in version 3.2')
    def test_as_bytes_common(self):
        sep = os.fsencode(self.sep)
        P = self.cls
        self.assertEqual(P('a/b').as_bytes(), b'a' + sep + b'b')
        self.assertEqual(bytes(P('a/b')), b'a' + sep + b'b')

    def test_repr_common(self):
        for pathstr in ('a', 'a/b', 'a/b/c', '/', '/a/b', '/a/b/c'):
            p = self.cls(pathstr)
            clsname = p.__class__.__name__
            r = repr(p)
            # The repr() is in the form ClassName("canonical path")
            self.assertTrue(r.startswith(clsname + '('), r)
            self.assertTrue(r.endswith(')'), r)
            inner = r[len(clsname) + 1 : -1]
            self.assertEqual(eval(inner), str(p))

    def test_eq_common(self):
        P = self.cls
        self.assertEqual(P('a/b'), P('a/b'))
        self.assertEqual(P('a/b'), P('a', 'b'))
        self.assertNotEqual(P('a/b'), P('a'))
        self.assertNotEqual(P('a/b'), P('/a/b'))
        self.assertNotEqual(P('a/b'), P())
        self.assertNotEqual(P('/a/b'), P('/'))
        self.assertNotEqual(P(), P('/'))
        self.assertNotEqual(P(), "")
        self.assertNotEqual(P(), {})
        self.assertNotEqual(P(), int)

    def test_match_common(self):
        P = self.cls
        self.assertRaises(ValueError, P('a').match, '')
        self.assertRaises(ValueError, P('a').match, '.')
        # Simple relative pattern
        self.assertTrue(P('b.py').match('b.py'))
        self.assertTrue(P('a/b.py').match('b.py'))
        self.assertTrue(P('/a/b.py').match('b.py'))
        self.assertFalse(P('a.py').match('b.py'))
        self.assertFalse(P('b/py').match('b.py'))
        self.assertFalse(P('/a.py').match('b.py'))
        self.assertFalse(P('b.py/c').match('b.py'))
        # Wilcard relative pattern
        self.assertTrue(P('b.py').match('*.py'))
        self.assertTrue(P('a/b.py').match('*.py'))
        self.assertTrue(P('/a/b.py').match('*.py'))
        self.assertFalse(P('b.pyc').match('*.py'))
        self.assertFalse(P('b./py').match('*.py'))
        self.assertFalse(P('b.py/c').match('*.py'))
        # Multi-part relative pattern
        self.assertTrue(P('ab/c.py').match('a*/*.py'))
        self.assertTrue(P('/d/ab/c.py').match('a*/*.py'))
        self.assertFalse(P('a.py').match('a*/*.py'))
        self.assertFalse(P('/dab/c.py').match('a*/*.py'))
        self.assertFalse(P('ab/c.py/d').match('a*/*.py'))
        # Absolute pattern
        self.assertTrue(P('/b.py').match('/*.py'))
        self.assertFalse(P('b.py').match('/*.py'))
        self.assertFalse(P('a/b.py').match('/*.py'))
        self.assertFalse(P('/a/b.py').match('/*.py'))
        # Multi-part absolute pattern
        self.assertTrue(P('/a/b.py').match('/a/*.py'))
        self.assertFalse(P('/ab.py').match('/a/*.py'))
        self.assertFalse(P('/a/b/c.py').match('/a/*.py'))

    def test_ordering_common(self):
        # Ordering is tuple-alike
        def assertLess(a, b):
            self.assertLess(a, b)
            self.assertGreater(b, a)
        P = self.cls
        a = P('a')
        b = P('a/b')
        c = P('abc')
        d = P('b')
        assertLess(a, b)
        assertLess(a, c)
        assertLess(a, d)
        assertLess(b, c)
        assertLess(c, d)
        P = self.cls
        a = P('/a')
        b = P('/a/b')
        c = P('/abc')
        d = P('/b')
        assertLess(a, b)
        assertLess(a, c)
        assertLess(a, d)
        assertLess(b, c)
        assertLess(c, d)
        if sys.version_info > (3,):
            with self.assertRaises(TypeError):
                P() < {}
        else:
            P() < {}

    def test_parts_common(self):
        sep = self.sep
        P = self.cls
        p = P('a/b')
        parts = p.parts
        # The object gets reused
        self.assertIs(parts, p.parts)
        # Sequence protocol
        self.assertIsInstance(parts, collections.Sequence)
        self.assertEqual(len(parts), 2)
        self.assertEqual(parts[0], 'a')
        self.assertEqual(list(parts), ['a', 'b'])
        self.assertEqual(parts[:], P('a/b'))
        self.assertEqual(parts[0:1], P('a'))
        p = P('/a/b')
        parts = p.parts
        self.assertEqual(len(parts), 3)
        self.assertEqual(parts[0], sep)
        self.assertEqual(list(parts), [sep, 'a', 'b'])
        self.assertEqual(parts[:], P('/a/b'))
        self.assertEqual(parts[:2], P('/a'))
        self.assertEqual(parts[1:], P('a/b'))

    def test_equivalences(self):
        for k, tuples in self.equivalences.items():
            canon = k.replace('/', self.sep)
            posix = k.replace(self.sep, '/')
            if canon != posix:
                tuples = tuples + [
                    tuple(part.replace('/', self.sep) for part in t)
                    for t in tuples
                    ]
                tuples.append((posix, ))
            pcanon = self.cls(canon)
            for t in tuples:
                p = self.cls(*t)
                self.assertEqual(p, pcanon, "failed with args {}".format(t))
                self.assertEqual(hash(p), hash(pcanon))
                self.assertEqual(str(p), canon)
                self.assertEqual(p.as_posix(), posix)

    def test_parent_common(self):
        # Relative
        P = self.cls
        p = P('a/b/c')
        self.assertEqual(p.parent(), P('a/b'))
        self.assertEqual(p.parent(2), P('a'))
        self.assertEqual(p.parent(3), P())
        self.assertRaises(ValueError, p.parent, 4)
        # Anchored
        p = P('/a/b/c')
        self.assertEqual(p.parent(), P('/a/b'))
        self.assertEqual(p.parent(2), P('/a'))
        self.assertEqual(p.parent(3), P('/'))
        self.assertRaises(ValueError, p.parent, 4)
        # Invalid level values
        self.assertRaises(ValueError, p.parent, 0)
        self.assertRaises(ValueError, p.parent, -1)

    def test_parents_common(self):
        # Relative
        P = self.cls
        p = P('a/b/c')
        it = p.parents()
        self.assertEqual(next(it), P('a/b'))
        self.assertEqual(list(it), [P('a'), P()])
        # Anchored
        p = P('/a/b/c')
        it = p.parents()
        self.assertEqual(next(it), P('/a/b'))
        self.assertEqual(list(it), [P('/a'), P('/')])

    def test_drive_common(self):
        P = self.cls
        self.assertEqual(P('a/b').drive, '')
        self.assertEqual(P('/a/b').drive, '')
        self.assertEqual(P('').drive, '')

    def test_root_common(self):
        P = self.cls
        sep = self.sep
        self.assertEqual(P('').root, '')
        self.assertEqual(P('a/b').root, '')
        self.assertEqual(P('/').root, sep)
        self.assertEqual(P('/a/b').root, sep)

    def test_anchor_common(self):
        P = self.cls
        sep = self.sep
        self.assertEqual(P('').anchor, '')
        self.assertEqual(P('a/b').anchor, '')
        self.assertEqual(P('/').anchor, sep)
        self.assertEqual(P('/a/b').anchor, sep)

    def test_name_common(self):
        P = self.cls
        self.assertEqual(P('').name, '')
        self.assertEqual(P('.').name, '')
        self.assertEqual(P('/').name, '')
        self.assertEqual(P('a/b').name, 'b')
        self.assertEqual(P('/a/b').name, 'b')
        self.assertEqual(P('/a/b/.').name, 'b')
        self.assertEqual(P('a/b.py').name, 'b.py')
        self.assertEqual(P('/a/b.py').name, 'b.py')

    def test_suffix_common(self):
        P = self.cls
        self.assertEqual(P('').suffix, '')
        self.assertEqual(P('.').suffix, '')
        self.assertEqual(P('..').suffix, '')
        self.assertEqual(P('/').suffix, '')
        self.assertEqual(P('a/b').suffix, '')
        self.assertEqual(P('/a/b').suffix, '')
        self.assertEqual(P('/a/b/.').suffix, '')
        self.assertEqual(P('a/b.py').suffix, '.py')
        self.assertEqual(P('/a/b.py').suffix, '.py')
        self.assertEqual(P('a/.hgrc').suffix, '')
        self.assertEqual(P('/a/.hgrc').suffix, '')
        self.assertEqual(P('a/.hg.rc').suffix, '.rc')
        self.assertEqual(P('/a/.hg.rc').suffix, '.rc')
        self.assertEqual(P('a/b.tar.gz').suffix, '.gz')
        self.assertEqual(P('/a/b.tar.gz').suffix, '.gz')
        self.assertEqual(P('a/Some name. Ending with a dot.').suffix, '')
        self.assertEqual(P('/a/Some name. Ending with a dot.').suffix, '')

    def test_suffixes_common(self):
        P = self.cls
        self.assertEqual(P('').suffixes, [])
        self.assertEqual(P('.').suffixes, [])
        self.assertEqual(P('/').suffixes, [])
        self.assertEqual(P('a/b').suffixes, [])
        self.assertEqual(P('/a/b').suffixes, [])
        self.assertEqual(P('/a/b/.').suffixes, [])
        self.assertEqual(P('a/b.py').suffixes, ['.py'])
        self.assertEqual(P('/a/b.py').suffixes, ['.py'])
        self.assertEqual(P('a/.hgrc').suffixes, [])
        self.assertEqual(P('/a/.hgrc').suffixes, [])
        self.assertEqual(P('a/.hg.rc').suffixes, ['.rc'])
        self.assertEqual(P('/a/.hg.rc').suffixes, ['.rc'])
        self.assertEqual(P('a/b.tar.gz').suffixes, ['.tar', '.gz'])
        self.assertEqual(P('/a/b.tar.gz').suffixes, ['.tar', '.gz'])
        self.assertEqual(P('a/Some name. Ending with a dot.').suffixes, [])
        self.assertEqual(P('/a/Some name. Ending with a dot.').suffixes, [])

    def test_basename_common(self):
        P = self.cls
        self.assertEqual(P('').basename, '')
        self.assertEqual(P('.').basename, '')
        self.assertEqual(P('..').basename, '..')
        self.assertEqual(P('/').basename, '')
        self.assertEqual(P('a/b').basename, 'b')
        self.assertEqual(P('a/b.py').basename, 'b')
        self.assertEqual(P('a/.hgrc').basename, '.hgrc')
        self.assertEqual(P('a/.hg.rc').basename, '.hg')
        self.assertEqual(P('a/b.tar.gz').basename, 'b.tar')
        self.assertEqual(P('a/Some name. Ending with a dot.').basename,
                         'Some name. Ending with a dot.')

    def test_with_name_common(self):
        P = self.cls
        self.assertEqual(P('a/b').with_name('d.xml'), P('a/d.xml'))
        self.assertEqual(P('/a/b').with_name('d.xml'), P('/a/d.xml'))
        self.assertEqual(P('a/b.py').with_name('d.xml'), P('a/d.xml'))
        self.assertEqual(P('/a/b.py').with_name('d.xml'), P('/a/d.xml'))
        self.assertEqual(P('a/Dot ending.').with_name('d.xml'), P('a/d.xml'))
        self.assertEqual(P('/a/Dot ending.').with_name('d.xml'), P('/a/d.xml'))
        self.assertRaises(ValueError, P('').with_name, 'd.xml')
        self.assertRaises(ValueError, P('.').with_name, 'd.xml')
        self.assertRaises(ValueError, P('/').with_name, 'd.xml')

    def test_with_suffix_common(self):
        P = self.cls
        self.assertEqual(P('a/b').with_suffix('.gz'), P('a/b.gz'))
        self.assertEqual(P('/a/b').with_suffix('.gz'), P('/a/b.gz'))
        self.assertEqual(P('a/b.py').with_suffix('.gz'), P('a/b.gz'))
        self.assertEqual(P('/a/b.py').with_suffix('.gz'), P('/a/b.gz'))
        self.assertRaises(ValueError, P('').with_suffix, '.gz')
        self.assertRaises(ValueError, P('.').with_suffix, '.gz')
        self.assertRaises(ValueError, P('/').with_suffix, '.gz')

    def test_relative_common(self):
        P = self.cls
        p = P('a/b')
        self.assertRaises(TypeError, p.relative)
        self.assertEqual(p.relative(P()), P('a/b'))
        self.assertEqual(p.relative(P('a')), P('b'))
        self.assertEqual(p.relative(P('a/b')), P())
        # With several args
        self.assertEqual(p.relative('a', 'b'), P())
        # Unrelated paths
        self.assertRaises(ValueError, p.relative, P('c'))
        self.assertRaises(ValueError, p.relative, P('a/b/c'))
        self.assertRaises(ValueError, p.relative, P('a/c'))
        self.assertRaises(ValueError, p.relative, P('/a'))
        p = P('/a/b')
        self.assertEqual(p.relative(P('/')), P('a/b'))
        self.assertEqual(p.relative(P('/a')), P('b'))
        self.assertEqual(p.relative(P('/a/b')), P())
        # Unrelated paths
        self.assertRaises(ValueError, p.relative, P('/c'))
        self.assertRaises(ValueError, p.relative, P('/a/b/c'))
        self.assertRaises(ValueError, p.relative, P('/a/c'))
        self.assertRaises(ValueError, p.relative, P())
        self.assertRaises(ValueError, p.relative, P('a'))


class PurePosixPathTest(_BasePurePathTest):
    cls = pathlib.PurePosixPath

    def test_root(self):
        P = self.cls
        self.assertEqual(P('/a/b').root, '/')
        self.assertEqual(P('///a/b').root, '/')
        # POSIX special case for two leading slashes
        self.assertEqual(P('//a/b').root, '//')

    def test_eq(self):
        P = self.cls
        self.assertNotEqual(P('a/b'), P('A/b'))
        self.assertEqual(P('/a'), P('///a'))
        self.assertNotEqual(P('/a'), P('//a'))

    def test_match(self):
        P = self.cls
        self.assertFalse(P('A.py').match('a.PY'))

    def test_is_absolute(self):
        P = self.cls
        self.assertFalse(P().is_absolute())
        self.assertFalse(P('a').is_absolute())
        self.assertFalse(P('a/b/').is_absolute())
        self.assertTrue(P('/').is_absolute())
        self.assertTrue(P('/a').is_absolute())
        self.assertTrue(P('/a/b/').is_absolute())
        self.assertTrue(P('//a').is_absolute())
        self.assertTrue(P('//a/b').is_absolute())

    def test_normcase(self):
        P = self.cls
        p = P('/Aa/Bb/Cc').normcase()
        self.assertEqual(P('/Aa/Bb/Cc'), p)
        self.assertEqual('/Aa/Bb/Cc', str(p))

    def test_is_reserved(self):
        P = self.cls
        self.assertIs(False, P('').is_reserved())
        self.assertIs(False, P('/').is_reserved())
        self.assertIs(False, P('/foo/bar').is_reserved())
        self.assertIs(False, P('/dev/con/PRN/NUL').is_reserved())

    def test_join(self):
        P = self.cls
        p = P('//a')
<<<<<<< HEAD
        pp = p.joinpath('b')
        self.assertEqual(pp, P('//a/b'))
        pp = P('/a').joinpath('//c')
        self.assertEqual(pp, P('//c'))
        pp = P('//a').joinpath('/c')
        self.assertEqual(pp, P('/c'))

    def test_div(self):
        # Basically the same as joinpath()
        P = self.cls
        p = P('//a')
        pp = p / 'b'
        self.assertEqual(pp, P('//a/b'))
        pp = P('/a') / '//c'
        self.assertEqual(pp, P('//c'))
        pp = P('//a') / '/c'
=======
        pp = p.join('b')
        self.assertEqual(pp, P('//a/b'))
        pp = P('/a').join('//c')
        self.assertEqual(pp, P('//c'))
        pp = P('//a').join('/c')
        self.assertEqual(pp, P('/c'))

    def test_getitem_common(self):
        # Basically the same as join()
        P = self.cls
        p = P('//a')
        pp = p['b']
        self.assertEqual(pp, P('//a/b'))
        pp = P('/a')['//c']
        self.assertEqual(pp, P('//c'))
        pp = P('//a')['/c']
>>>>>>> 89afaec8
        self.assertEqual(pp, P('/c'))


class PureNTPathTest(_BasePurePathTest):
    cls = pathlib.PureNTPath

    equivalences = _BasePurePathTest.equivalences.copy()
    equivalences.update({
        'c:a': [ ('c:', 'a'), ('c:', 'a/'), ('/', 'c:', 'a') ],
        'c:/a': [
            ('c:/', 'a'), ('c:', '/', 'a'), ('c:', '/a'),
            ('/z', 'c:/', 'a'), ('//x/y', 'c:/', 'a'),
            ],
        '//a/b/': [ ('//a/b',) ],
        '//a/b/c': [
            ('//a/b', 'c'), ('//a/b/', 'c'),
            ],
    })

    def test_str(self):
        p = self.cls('a/b/c')
        self.assertEqual(str(p), 'a\\b\\c')
        p = self.cls('c:/a/b/c')
        self.assertEqual(str(p), 'c:\\a\\b\\c')
        p = self.cls('//a/b')
        self.assertEqual(str(p), '\\\\a\\b\\')
        p = self.cls('//a/b/c')
        self.assertEqual(str(p), '\\\\a\\b\\c')
        p = self.cls('//a/b/c/d')
        self.assertEqual(str(p), '\\\\a\\b\\c\\d')

    def test_eq(self):
        P = self.cls
        self.assertEqual(P('c:a/b'), P('c:a/b'))
        self.assertEqual(P('c:a/b'), P('c:', 'a', 'b'))
        self.assertNotEqual(P('c:a/b'), P('d:a/b'))
        self.assertNotEqual(P('c:a/b'), P('c:/a/b'))
        self.assertNotEqual(P('/a/b'), P('c:/a/b'))
        # Case-insensitivity
        self.assertEqual(P('a/B'), P('A/b'))
        self.assertEqual(P('C:a/B'), P('c:A/b'))
        self.assertEqual(P('//Some/SHARE/a/B'), P('//somE/share/A/b'))

    def test_match_common(self):
        P = self.cls
        # Absolute patterns
        self.assertTrue(P('c:/b.py').match('/*.py'))
        self.assertTrue(P('c:/b.py').match('c:*.py'))
        self.assertTrue(P('c:/b.py').match('c:/*.py'))
        self.assertFalse(P('d:/b.py').match('c:/*.py'))  # wrong drive
        self.assertFalse(P('b.py').match('/*.py'))
        self.assertFalse(P('b.py').match('c:*.py'))
        self.assertFalse(P('b.py').match('c:/*.py'))
        self.assertFalse(P('c:b.py').match('/*.py'))
        self.assertFalse(P('c:b.py').match('c:/*.py'))
        self.assertFalse(P('/b.py').match('c:*.py'))
        self.assertFalse(P('/b.py').match('c:/*.py'))
        # UNC patterns
        self.assertTrue(P('//some/share/a.py').match('/*.py'))
        self.assertTrue(P('//some/share/a.py').match('//some/share/*.py'))
        self.assertFalse(P('//other/share/a.py').match('//some/share/*.py'))
        self.assertFalse(P('//some/share/a/b.py').match('//some/share/*.py'))
        # Case-insensitivity
        self.assertTrue(P('B.py').match('b.PY'))
        self.assertTrue(P('c:/a/B.Py').match('C:/A/*.pY'))
        self.assertTrue(P('//Some/Share/B.Py').match('//somE/sharE/*.pY'))

    def test_ordering_common(self):
        # Case-insensitivity
        def assertOrderedEqual(a, b):
            self.assertLessEqual(a, b)
            self.assertGreaterEqual(b, a)
        P = self.cls
        p = P('c:A/b')
        q = P('C:a/B')
        assertOrderedEqual(p, q)
        self.assertFalse(p < q)
        self.assertFalse(p > q)
        p = P('//some/Share/A/b')
        q = P('//Some/SHARE/a/B')
        assertOrderedEqual(p, q)
        self.assertFalse(p < q)
        self.assertFalse(p > q)

    def test_parts(self):
        P = self.cls
        p = P('c:a/b')
        parts = p.parts
        self.assertEqual(len(parts), 3)
        self.assertEqual(list(parts), ['c:', 'a', 'b'])
        self.assertEqual(parts[:2], P('c:a'))
        self.assertEqual(parts[1:], P('a/b'))
        p = P('c:/a/b')
        parts = p.parts
        self.assertEqual(len(parts), 3)
        self.assertEqual(list(parts), ['c:\\', 'a', 'b'])
        self.assertEqual(parts[:2], P('c:/a'))
        self.assertEqual(parts[1:], P('a/b'))
        p = P('//a/b/c/d')
        parts = p.parts
        self.assertEqual(len(parts), 3)
        self.assertEqual(list(parts), ['\\\\a\\b\\', 'c', 'd'])
        self.assertEqual(parts[:2], P('//a/b/c'))
        self.assertEqual(parts[1:], P('c/d'))

    def test_parent(self):
        # Anchored
        P = self.cls
        p = P('z:a/b/c')
        self.assertEqual(p.parent(), P('z:a/b'))
        self.assertEqual(p.parent(2), P('z:a'))
        self.assertEqual(p.parent(3), P('z:'))
        self.assertRaises(ValueError, p.parent, 4)
        p = P('z:/a/b/c')
        self.assertEqual(p.parent(), P('z:/a/b'))
        self.assertEqual(p.parent(2), P('z:/a'))
        self.assertEqual(p.parent(3), P('z:/'))
        self.assertRaises(ValueError, p.parent, 4)
        p = P('//a/b/c/d')
        self.assertEqual(p.parent(), P('//a/b/c'))
        self.assertEqual(p.parent(2), P('//a/b'))
        self.assertRaises(ValueError, p.parent, 3)

    def test_parents(self):
        # Anchored
        P = self.cls
        p = P('z:a/b/')
        self.assertEqual(list(p.parents()), [P('z:a'), P('z:')])
        p = P('z:/a/b/')
        self.assertEqual(list(p.parents()), [P('z:/a'), P('z:/')])
        p = P('//a/b/c/d')
        self.assertEqual(list(p.parents()), [P('//a/b/c'), P('//a/b')])

    def test_drive(self):
        P = self.cls
        self.assertEqual(P('c:').drive, 'c:')
        self.assertEqual(P('c:a/b').drive, 'c:')
        self.assertEqual(P('c:/').drive, 'c:')
        self.assertEqual(P('c:/a/b/').drive, 'c:')
        self.assertEqual(P('//a/b').drive, '\\\\a\\b')
        self.assertEqual(P('//a/b/').drive, '\\\\a\\b')
        self.assertEqual(P('//a/b/c/d').drive, '\\\\a\\b')

    def test_root(self):
        P = self.cls
        self.assertEqual(P('c:').root, '')
        self.assertEqual(P('c:a/b').root, '')
        self.assertEqual(P('c:/').root, '\\')
        self.assertEqual(P('c:/a/b/').root, '\\')
        self.assertEqual(P('//a/b').root, '\\')
        self.assertEqual(P('//a/b/').root, '\\')
        self.assertEqual(P('//a/b/c/d').root, '\\')

    def test_anchor(self):
        P = self.cls
        self.assertEqual(P('c:').anchor, 'c:')
        self.assertEqual(P('c:a/b').anchor, 'c:')
        self.assertEqual(P('c:/').anchor, 'c:\\')
        self.assertEqual(P('c:/a/b/').anchor, 'c:\\')
        self.assertEqual(P('//a/b').anchor, '\\\\a\\b\\')
        self.assertEqual(P('//a/b/').anchor, '\\\\a\\b\\')
        self.assertEqual(P('//a/b/c/d').anchor, '\\\\a\\b\\')

    def test_name(self):
        P = self.cls
        self.assertEqual(P('c:').name, '')
        self.assertEqual(P('c:/').name, '')
        self.assertEqual(P('c:a/b').name, 'b')
        self.assertEqual(P('c:/a/b').name, 'b')
        self.assertEqual(P('c:a/b.py').name, 'b.py')
        self.assertEqual(P('c:/a/b.py').name, 'b.py')
        self.assertEqual(P('//My.py/Share.php').name, '')
        self.assertEqual(P('//My.py/Share.php/a/b').name, 'b')

    def test_suffix(self):
        P = self.cls
        self.assertEqual(P('c:').suffix, '')
        self.assertEqual(P('c:/').suffix, '')
        self.assertEqual(P('c:a/b').suffix, '')
        self.assertEqual(P('c:/a/b').suffix, '')
        self.assertEqual(P('c:a/b.py').suffix, '.py')
        self.assertEqual(P('c:/a/b.py').suffix, '.py')
        self.assertEqual(P('c:a/.hgrc').suffix, '')
        self.assertEqual(P('c:/a/.hgrc').suffix, '')
        self.assertEqual(P('c:a/.hg.rc').suffix, '.rc')
        self.assertEqual(P('c:/a/.hg.rc').suffix, '.rc')
        self.assertEqual(P('c:a/b.tar.gz').suffix, '.gz')
        self.assertEqual(P('c:/a/b.tar.gz').suffix, '.gz')
        self.assertEqual(P('c:a/Some name. Ending with a dot.').suffix, '')
        self.assertEqual(P('c:/a/Some name. Ending with a dot.').suffix, '')
        self.assertEqual(P('//My.py/Share.php').suffix, '')
        self.assertEqual(P('//My.py/Share.php/a/b').suffix, '')

    def test_suffixes(self):
        P = self.cls
        self.assertEqual(P('c:').suffixes, [])
        self.assertEqual(P('c:/').suffixes, [])
        self.assertEqual(P('c:a/b').suffixes, [])
        self.assertEqual(P('c:/a/b').suffixes, [])
        self.assertEqual(P('c:a/b.py').suffixes, ['.py'])
        self.assertEqual(P('c:/a/b.py').suffixes, ['.py'])
        self.assertEqual(P('c:a/.hgrc').suffixes, [])
        self.assertEqual(P('c:/a/.hgrc').suffixes, [])
        self.assertEqual(P('c:a/.hg.rc').suffixes, ['.rc'])
        self.assertEqual(P('c:/a/.hg.rc').suffixes, ['.rc'])
        self.assertEqual(P('c:a/b.tar.gz').suffixes, ['.tar', '.gz'])
        self.assertEqual(P('c:/a/b.tar.gz').suffixes, ['.tar', '.gz'])
        self.assertEqual(P('//My.py/Share.php').suffixes, [])
        self.assertEqual(P('//My.py/Share.php/a/b').suffixes, [])
        self.assertEqual(P('c:a/Some name. Ending with a dot.').suffixes, [])
        self.assertEqual(P('c:/a/Some name. Ending with a dot.').suffixes, [])

    def test_basename(self):
        P = self.cls
        self.assertEqual(P('c:').basename, '')
        self.assertEqual(P('c:.').basename, '')
        self.assertEqual(P('c:..').basename, '..')
        self.assertEqual(P('c:/').basename, '')
        self.assertEqual(P('c:a/b').basename, 'b')
        self.assertEqual(P('c:a/b.py').basename, 'b')
        self.assertEqual(P('c:a/.hgrc').basename, '.hgrc')
        self.assertEqual(P('c:a/.hg.rc').basename, '.hg')
        self.assertEqual(P('c:a/b.tar.gz').basename, 'b.tar')
        self.assertEqual(P('c:a/Some name. Ending with a dot.').basename,
                         'Some name. Ending with a dot.')

    def test_with_name(self):
        P = self.cls
        self.assertEqual(P('c:a/b').with_name('d.xml'), P('c:a/d.xml'))
        self.assertEqual(P('c:/a/b').with_name('d.xml'), P('c:/a/d.xml'))
        self.assertEqual(P('c:a/Dot ending.').with_name('d.xml'), P('c:a/d.xml'))
        self.assertEqual(P('c:/a/Dot ending.').with_name('d.xml'), P('c:/a/d.xml'))
        self.assertRaises(ValueError, P('c:').with_name, 'd.xml')
        self.assertRaises(ValueError, P('c:/').with_name, 'd.xml')
        self.assertRaises(ValueError, P('//My/Share').with_name, 'd.xml')

    def test_with_suffix(self):
        P = self.cls
        self.assertEqual(P('c:a/b').with_suffix('.gz'), P('c:a/b.gz'))
        self.assertEqual(P('c:/a/b').with_suffix('.gz'), P('c:/a/b.gz'))
        self.assertEqual(P('c:a/b.py').with_suffix('.gz'), P('c:a/b.gz'))
        self.assertEqual(P('c:/a/b.py').with_suffix('.gz'), P('c:/a/b.gz'))
        self.assertRaises(ValueError, P('').with_suffix, '.gz')
        self.assertRaises(ValueError, P('.').with_suffix, '.gz')
        self.assertRaises(ValueError, P('/').with_suffix, '.gz')
        self.assertRaises(ValueError, P('//My/Share').with_suffix, '.gz')

    def test_relative(self):
        P = self.cls
        p = P('c:a/b')
        self.assertEqual(p.relative(P('c:')), P('a/b'))
        self.assertEqual(p.relative(P('c:a')), P('b'))
        self.assertEqual(p.relative(P('c:a/b')), P())
        # Unrelated paths
        self.assertRaises(ValueError, p.relative, P())
        self.assertRaises(ValueError, p.relative, P('d:'))
        self.assertRaises(ValueError, p.relative, P('a'))
        self.assertRaises(ValueError, p.relative, P('/a'))
        self.assertRaises(ValueError, p.relative, P('c:a/b/c'))
        self.assertRaises(ValueError, p.relative, P('c:a/c'))
        self.assertRaises(ValueError, p.relative, P('c:/a'))
        p = P('c:/a/b')
        self.assertEqual(p.relative(P('c:')), P('/a/b'))
        self.assertEqual(p.relative(P('c:/')), P('a/b'))
        self.assertEqual(p.relative(P('c:/a')), P('b'))
        self.assertEqual(p.relative(P('c:/a/b')), P())
        # Unrelated paths
        self.assertRaises(ValueError, p.relative, P('c:/c'))
        self.assertRaises(ValueError, p.relative, P('c:/a/b/c'))
        self.assertRaises(ValueError, p.relative, P('c:/a/c'))
        self.assertRaises(ValueError, p.relative, P('c:a'))
        self.assertRaises(ValueError, p.relative, P('d:'))
        self.assertRaises(ValueError, p.relative, P('d:/'))
        self.assertRaises(ValueError, p.relative, P('/a'))
        self.assertRaises(ValueError, p.relative, P('//c/a'))
        # UNC paths
        p = P('//a/b/c/d')
        self.assertEqual(p.relative(P('//a/b')), P('c/d'))
        self.assertEqual(p.relative(P('//a/b/c')), P('d'))
        self.assertEqual(p.relative(P('//a/b/c/d')), P())
        # Unrelated paths
        self.assertRaises(ValueError, p.relative, P('/a/b/c'))
        self.assertRaises(ValueError, p.relative, P('c:/a/b/c'))
        self.assertRaises(ValueError, p.relative, P('//z/b/c'))
        self.assertRaises(ValueError, p.relative, P('//a/z/c'))

    def test_is_absolute(self):
        P = self.cls
        # Under NT, only paths with both a drive and a root are absolute
        self.assertFalse(P().is_absolute())
        self.assertFalse(P('a').is_absolute())
        self.assertFalse(P('a/b/').is_absolute())
        self.assertFalse(P('/').is_absolute())
        self.assertFalse(P('/a').is_absolute())
        self.assertFalse(P('/a/b/').is_absolute())
        self.assertFalse(P('c:').is_absolute())
        self.assertFalse(P('c:a').is_absolute())
        self.assertFalse(P('c:a/b/').is_absolute())
        self.assertTrue(P('c:/').is_absolute())
        self.assertTrue(P('c:/a').is_absolute())
        self.assertTrue(P('c:/a/b/').is_absolute())
        # UNC paths are absolute by definition
        self.assertTrue(P('//a/b').is_absolute())
        self.assertTrue(P('//a/b/').is_absolute())
        self.assertTrue(P('//a/b/c').is_absolute())
        self.assertTrue(P('//a/b/c/d').is_absolute())

    def test_normcase(self):
        P = self.cls
        p = P('D:/Aa/Bb/Cc').normcase()
        self.assertEqual(P('d:/aa/bb/cc'), p)
        self.assertEqual(r'd:\aa\bb\cc', str(p))

    def test_is_reserved(self):
        P = self.cls
        self.assertIs(False, P('').is_reserved())
        self.assertIs(False, P('/').is_reserved())
        self.assertIs(False, P('/foo/bar').is_reserved())
        self.assertIs(True, P('con').is_reserved())
        self.assertIs(True, P('NUL').is_reserved())
        self.assertIs(True, P('NUL.txt').is_reserved())
        self.assertIs(True, P('com1').is_reserved())
        self.assertIs(True, P('com9.bar').is_reserved())
        self.assertIs(False, P('bar.com9').is_reserved())
        self.assertIs(True, P('lpt1').is_reserved())
        self.assertIs(True, P('lpt9.bar').is_reserved())
        self.assertIs(False, P('bar.lpt9').is_reserved())
        # Only the last component matters
        self.assertIs(False, P('c:/NUL/con/baz').is_reserved())
        # UNC paths are never reserved
        self.assertIs(False, P('//my/share/nul/con/aux').is_reserved())


class PurePathTest(_BasePurePathTest):
    cls = pathlib.PurePath

    def test_concrete_class(self):
        p = self.cls('a')
        self.assertIs(type(p),
            pathlib.PureNTPath if os.name == 'nt' else pathlib.PurePosixPath)

    def test_different_flavours_unequal(self):
        p = pathlib.PurePosixPath('a')
        q = pathlib.PureNTPath('a')
        self.assertNotEqual(p, q)

    @unittest.skipIf(sys.version_info < (3, 0),
                     'Most types are orderable in Python 2')
    def test_different_flavours_unordered(self):
        p = pathlib.PurePosixPath('a')
        q = pathlib.PureNTPath('a')
        with self.assertRaises(TypeError):
            p < q
        with self.assertRaises(TypeError):
            p <= q
        with self.assertRaises(TypeError):
            p > q
        with self.assertRaises(TypeError):
            p >= q


#
# Tests for the concrete classes
#

# Make sure any symbolic links in the base test path are resolved
BASE = os.path.realpath(TESTFN)
join = lambda *x: os.path.join(BASE, *x)
rel_join = lambda *x: os.path.join(TESTFN, *x)

def symlink_skip_reason():
    if not pathlib.supports_symlinks:
        return "no system support for symlinks"
    try:
        os.symlink(__file__, BASE)
    except OSError as e:
        return str(e)
    else:
        support.unlink(BASE)
    return None

symlink_skip_reason = symlink_skip_reason()

only_nt = unittest.skipIf(os.name != 'nt',
                          'test requires a Windows-compatible system')
only_posix = unittest.skipIf(os.name == 'nt',
                             'test requires a POSIX-compatible system')
with_symlinks = unittest.skipIf(symlink_skip_reason, symlink_skip_reason)


@only_posix
class PosixPathAsPureTest(PurePosixPathTest):
    cls = pathlib.PosixPath

@only_nt
class NTPathAsPureTest(PureNTPathTest):
    cls = pathlib.NTPath


class _BasePathTest(unittest.TestCase):
    """Tests for the FS-accessing functionalities of the Path classes."""

    using_openat = False

    # (BASE)
    #  |
    #  |-- dirA/
    #       |-- linkC -> "../dirB"
    #  |-- dirB/
    #  |    |-- fileB
    #       |-- linkD -> "../dirB"
    #  |-- dirC/
    #  |    |-- fileC
    #  |    |-- fileD
    #  |-- fileA
    #  |-- linkA -> "fileA"
    #  |-- linkB -> "dirB"
    #

    def setUp(self):
        os.mkdir(BASE)
        self.addCleanup(support.rmtree, BASE)
        os.mkdir(join('dirA'))
        os.mkdir(join('dirB'))
        os.mkdir(join('dirC'))
        os.mkdir(join('dirC', 'dirD'))
        with open(join('fileA'), 'wb') as f:
            f.write(b"this is file A\n")
        with open(join('dirB', 'fileB'), 'wb') as f:
            f.write(b"this is file B\n")
        with open(join('dirC', 'fileC'), 'wb') as f:
            f.write(b"this is file C\n")
        with open(join('dirC', 'dirD', 'fileD'), 'wb') as f:
            f.write(b"this is file D\n")
        if not symlink_skip_reason:
            if os.name == 'nt':
                # Workaround for http://bugs.python.org/issue13772
                def dirlink(src, dest):
                    os.symlink(src, dest, target_is_directory=True)
            else:
                def dirlink(src, dest):
                    os.symlink(src, dest)
            # Relative symlinks
            os.symlink('fileA', join('linkA'))
            dirlink('dirB', join('linkB'))
            dirlink(os.path.join('..', 'dirB'), join('dirA', 'linkC'))
            # This one goes upwards but doesn't create a loop
            dirlink(os.path.join('..', 'dirB'), join('dirB', 'linkD'))

    def assertSame(self, path_a, path_b):
        self.assertTrue(os.path.samefile(str(path_a), str(path_b)),
                        "%r and %r don't point to the same file" %
                        (path_a, path_b))

    def assertFileNotFound(self, func, *args, **kwargs):
        exc = FileNotFoundError if sys.version_info >= (3, 3) else EnvironmentError
        with self.assertRaises(exc) as cm:
            func(*args, **kwargs)
        self.assertEqual(cm.exception.errno, errno.ENOENT)

    def _test_cwd(self, p):
        q = self.cls(os.getcwd())
        self.assertEqual(p, q)
        self.assertEqual(str(p), str(q))
        self.assertIs(type(p), type(q))
        self.assertTrue(p.is_absolute())

    def test_cwd(self):
        p = self.cls.cwd()
        self._test_cwd(p)

    def test_empty_path(self):
        # The empty path points to '.'
        p = self.cls('')
        self.assertEqual(p.stat(), os.stat('.'))

    def test_exists(self):
        P = self.cls
        p = P(BASE)
        self.assertIs(True, p.exists())
        self.assertIs(True, (p / 'dirA').exists())
        self.assertIs(True, (p / 'fileA').exists())
        if not symlink_skip_reason:
            self.assertIs(True, (p / 'linkA').exists())
            self.assertIs(True, (p / 'linkB').exists())
        self.assertIs(False, (p / 'foo').exists())
        self.assertIs(False, P('/xyzzy').exists())

    def test_open_common(self):
        p = self.cls(BASE)
        with (p / 'fileA').open('r') as f:
            self.assertIsInstance(f, io.TextIOBase)
            self.assertEqual(f.read(), "this is file A\n")
        with (p / 'fileA').open('rb') as f:
            self.assertIsInstance(f, io.BufferedIOBase)
            self.assertEqual(f.read().strip(), b"this is file A")
        with (p / 'fileA').open('rb', buffering=0) as f:
            self.assertIsInstance(f, io.RawIOBase)
            self.assertEqual(f.read().strip(), b"this is file A")

    def test_iter(self):
        P = self.cls
        p = P(BASE)
        self.assertIsInstance(p, collections.Iterable)
        it = iter(p)
        paths = set(it)
        expected = ['dirA', 'dirB', 'dirC', 'fileA']
        if not symlink_skip_reason:
            expected += ['linkA', 'linkB']
        self.assertEqual(paths, { P(BASE, q) for q in expected })

    @with_symlinks
    def test_iter_symlink(self):
        # __iter__ on a symlink to a directory
        P = self.cls
        p = P(BASE, 'linkB')
        paths = set(p)
        expected = { P(BASE, 'linkB', q) for q in ['fileB', 'linkD'] }
        self.assertEqual(paths, expected)

    def test_iter_nodir(self):
        # __iter__ on something that is not a directory
        p = self.cls(BASE, 'fileA')
        with self.assertRaises(OSError) as cm:
            list(p)
        # ENOENT or EINVAL under Windows, ENOTDIR otherwise
        # (see issue #12802)
        self.assertIn(cm.exception.errno, (errno.ENOTDIR,
                                           errno.ENOENT, errno.EINVAL))

    def test_glob_common(self):
        def _check(glob, expected):
            self.assertEqual(set(glob), { P(BASE, q) for q in expected })
        P = self.cls
        p = P(BASE)
        it = p.glob("fileA")
        self.assertIsInstance(it, collections.Iterator)
        _check(it, ["fileA"])
        _check(p.glob("fileB"), [])
        _check(p.glob("dir*/file*"), ["dirB/fileB", "dirC/fileC"])
        if symlink_skip_reason:
            _check(p.glob("*A"), ['dirA', 'fileA'])
        else:
            _check(p.glob("*A"), ['dirA', 'fileA', 'linkA'])
        if symlink_skip_reason:
            _check(p.glob("*B/*"), ['dirB/fileB'])
        else:
            _check(p.glob("*B/*"), ['dirB/fileB', 'dirB/linkD',
                                    'linkB/fileB', 'linkB/linkD'])
        if symlink_skip_reason:
            _check(p.glob("*/fileB"), ['dirB/fileB'])
        else:
            _check(p.glob("*/fileB"), ['dirB/fileB', 'linkB/fileB'])

    def test_rglob_common(self):
        def _check(glob, expected):
            self.assertEqual(set(glob), { P(BASE, q) for q in expected })
        P = self.cls
        p = P(BASE)
        it = p.rglob("fileA")
        self.assertIsInstance(it, collections.Iterator)
        # XXX cannot test because of symlink loops in the test setup
        #_check(it, ["fileA"])
        #_check(p.rglob("fileB"), ["dirB/fileB"])
        #_check(p.rglob("*/fileA"), [""])
        #_check(p.rglob("*/fileB"), ["dirB/fileB"])
        #_check(p.rglob("file*"), ["fileA", "dirB/fileB"])
        # No symlink loops here
        p = P(BASE, "dirC")
        _check(p.rglob("file*"), ["dirC/fileC", "dirC/dirD/fileD"])
        _check(p.rglob("*/*"), ["dirC/dirD/fileD"])

    def test_glob_dotdot(self):
        # ".." is not special in globs
        P = self.cls
        p = P(BASE)
        self.assertEqual(set(p.glob("..")), { P(BASE, "..") })
        self.assertEqual(set(p.glob("dirA/../file*")), { P(BASE, "dirA/../fileA") })
        self.assertEqual(set(p.glob("../xyzzy")), set())

    def _check_resolve_relative(self, p, expected):
        q = p.resolve()
        self.assertEqual(q, expected)

    def _check_resolve_absolute(self, p, expected):
        q = p.resolve()
        self.assertEqual(q, expected)

    @with_symlinks
    def test_resolve_common(self):
        P = self.cls
        p = P(BASE, 'foo')
        with self.assertRaises(OSError) as cm:
            p.resolve()
        self.assertEqual(cm.exception.errno, errno.ENOENT)
        # These are all relative symlinks
        p = P(BASE, 'dirB', 'fileB')
        self._check_resolve_relative(p, p)
        p = P(BASE, 'linkA')
        self._check_resolve_relative(p, P(BASE, 'fileA'))
        p = P(BASE, 'dirA', 'linkC', 'fileB')
        self._check_resolve_relative(p, P(BASE, 'dirB', 'fileB'))
        p = P(BASE, 'dirB', 'linkD', 'fileB')
        self._check_resolve_relative(p, P(BASE, 'dirB', 'fileB'))
        # Now create absolute symlinks
        d = tempfile.mkdtemp(suffix='-dirD')
        self.addCleanup(support.rmtree, d)
        os.symlink(os.path.join(d), join('dirA', 'linkX'))
        os.symlink(join('dirB'), os.path.join(d, 'linkY'))
        p = P(BASE, 'dirA', 'linkX', 'linkY', 'fileB')
        self._check_resolve_absolute(p, P(BASE, 'dirB', 'fileB'))

    def test_with(self):
        p = self.cls(BASE)
        it = iter(p)
        it2 = iter(p)
        next(it2)
        with p:
            pass
        # I/O operation on closed path
        self.assertRaises(ValueError, next, it)
        self.assertRaises(ValueError, next, it2)
        self.assertRaises(ValueError, p.open)
        self.assertRaises(ValueError, p.raw_open, os.O_RDONLY)
        self.assertRaises(ValueError, p.resolve)
        self.assertRaises(ValueError, p.absolute)
        self.assertRaises(ValueError, p.__enter__)

    def test_chmod(self):
        p = self.cls(BASE) / 'fileA'
        mode = p.stat().st_mode
        # Clear writable bit
        new_mode = mode & ~0o222
        p.chmod(new_mode)
        self.assertEqual(p.restat().st_mode, new_mode)
        # Set writable bit
        new_mode = mode | 0o222
        p.chmod(new_mode)
        self.assertEqual(p.restat().st_mode, new_mode)

    # XXX also need a test for lchmod

    def test_stat(self):
        # NOTE: this notation helps trigger openat()-specific behaviour
        # (first opens the parent dir and then the file using the dir fd)
        p = self.cls(BASE) / 'fileA'
        st = p.stat()
        self.assertEqual(p.stat(), st)
        self.assertEqual(p.restat(), st)
        # Change file mode by flipping write bit
        p.chmod(st.st_mode ^ 0o222)
        self.addCleanup(p.chmod, st.st_mode)
        # Cached value didn't change
        self.assertEqual(p.stat(), st)
        # restat() invalidates the cache
        self.assertNotEqual(p.restat(), st)
        self.assertNotEqual(p.stat(), st)

    @with_symlinks
    def test_lstat(self):
        p = self.cls(BASE)/ 'linkA'
        st = p.stat()
        self.assertNotEqual(st, p.lstat())

    def test_lstat_nosymlink(self):
        p = self.cls(BASE) / 'fileA'
        st = p.stat()
        self.assertEqual(st, p.lstat())

    def test_st_fields(self):
        p = self.cls(BASE) / 'fileA'
        self.assertEqual(p.st_size, 15)
        p.st_mtime
        p.st_mode
        with self.assertRaises(AttributeError):
            p.st_foo
        with self.assertRaises(AttributeError):
            p.foo

    @unittest.skipUnless(pwd, "the pwd module is needed for this test")
    def test_owner(self):
        p = self.cls(BASE) / 'fileA'
        uid = p.stat().st_uid
        name = pwd.getpwuid(uid).pw_name
        self.assertEqual(name, p.owner)

    @unittest.skipUnless(grp, "the grp module is needed for this test")
    def test_group(self):
        p = self.cls(BASE) / 'fileA'
        gid = p.stat().st_gid
        name = grp.getgrgid(gid).gr_name
        self.assertEqual(name, p.group)

    def test_unlink(self):
        p = self.cls(BASE) / 'fileA'
        p.unlink()
        self.assertFileNotFound(p.restat)
        self.assertFileNotFound(p.unlink)

    def test_rmdir(self):
        p = self.cls(BASE) / 'dirA'
        for q in p:
            q.unlink()
        p.rmdir()
        self.assertFileNotFound(p.restat)
        self.assertFileNotFound(p.unlink)

    def test_rename(self):
        P = self.cls(BASE)
        p = P / 'fileA'
        size = p.stat().st_size
        # Renaming to another path
        q = P / 'dirA' / 'fileAA'
        p.rename(q)
        self.assertEqual(q.stat().st_size, size)
        self.assertFileNotFound(p.restat)
        # Renaming to a str of a relative path
        r = rel_join('fileAAA')
        q.rename(r)
        self.assertEqual(os.stat(r).st_size, size)
        self.assertFileNotFound(q.restat)

    def test_replace(self):
        P = self.cls(BASE)
        p = P / 'fileA'
        if sys.version_info < (3, 3):
            self.assertRaises(NotImplementedError, p.replace, p)
            return
        size = p.stat().st_size
        # Replacing a non-existing path
        q = P / 'dirA' / 'fileAA'
        p.replace(q)
        self.assertEqual(q.stat().st_size, size)
        self.assertFileNotFound(p.restat)
        # Replacing another (existing) path
        r = rel_join('dirB', 'fileB')
        q.replace(r)
        self.assertEqual(os.stat(r).st_size, size)
        self.assertFileNotFound(q.restat)

    def test_touch_common(self):
        P = self.cls(BASE)
        p = P / 'newfileA'
        self.assertFalse(p.exists())
        p.touch()
        self.assertTrue(p.exists())
        p.touch()
        p = P / 'newfileB'
        self.assertFalse(p.exists())
        p.touch(mode=0o700, exist_ok=False)
        self.assertTrue(p.exists())
        self.assertRaises(OSError, p.touch, exist_ok=False)

    def test_mkdir(self):
        P = self.cls(BASE)
        p = P / 'newdirA'
        self.assertFalse(p.exists())
        p.mkdir()
        self.assertTrue(p.exists())
        self.assertTrue(p.is_dir())
        with self.assertRaises(OSError) as cm:
            p.mkdir()
        self.assertEqual(cm.exception.errno, errno.EEXIST)
        # XXX test `mode` arg

    def test_mkdir_parents(self):
        # Creating a chain of directories
        p = self.cls(BASE, 'newdirB', 'newdirC')
        self.assertFalse(p.exists())
        with self.assertRaises(OSError) as cm:
            p.mkdir()
        self.assertEqual(cm.exception.errno, errno.ENOENT)
        p.mkdir(parents=True)
        self.assertTrue(p.exists())
        self.assertTrue(p.is_dir())
        with self.assertRaises(OSError) as cm:
            p.mkdir(parents=True)
        self.assertEqual(cm.exception.errno, errno.EEXIST)
        # XXX test `mode` arg

    @with_symlinks
    def test_symlink_to(self):
        P = self.cls(BASE)
        target = P / 'fileA'
        # Symlinking a path target
        link = P / 'dirA' / 'linkAA'
        link.symlink_to(target)
        self.assertEqual(link.stat(), target.stat())
        self.assertNotEqual(link.lstat(), target.stat())
        # Symlinking a str target
        link = P / 'dirA' / 'linkAAA'
        link.symlink_to(str(target))
        self.assertEqual(link.stat(), target.stat())
        self.assertNotEqual(link.lstat(), target.stat())
        self.assertFalse(link.is_dir())
        # Symlinking to a directory
        target = P / 'dirB'
        link = P / 'dirA' / 'linkAAAA'
        link.symlink_to(target, target_is_directory=True)
        self.assertEqual(link.stat(), target.stat())
        self.assertNotEqual(link.lstat(), target.stat())
        self.assertTrue(link.is_dir())
        self.assertTrue(list(link))

    def test_is_dir(self):
        P = self.cls(BASE)
        self.assertTrue((P / 'dirA').is_dir())
        self.assertFalse((P / 'fileA').is_dir())
        if not symlink_skip_reason:
            self.assertFalse((P / 'linkA').is_dir())
            self.assertTrue((P / 'linkB').is_dir())

    def test_is_file(self):
        P = self.cls(BASE)
        self.assertTrue((P / 'fileA').is_file())
        self.assertFalse((P / 'dirA').is_file())
        if not symlink_skip_reason:
            self.assertTrue((P / 'linkA').is_file())
            self.assertFalse((P / 'linkB').is_file())

    def test_is_symlink(self):
        P = self.cls(BASE)
        self.assertFalse((P / 'fileA').is_symlink())
        self.assertFalse((P / 'dirA').is_symlink())
        if not symlink_skip_reason:
            self.assertTrue((P / 'linkA').is_symlink())
            self.assertTrue((P / 'linkB').is_symlink())


class PathTest(_BasePathTest):
    cls = pathlib.Path

    def test_concrete_class(self):
        p = self.cls('a')
        self.assertIs(type(p),
            pathlib.NTPath if os.name == 'nt' else pathlib.PosixPath)

    def test_unsupported_flavour(self):
        if os.name == 'nt':
            self.assertRaises(NotImplementedError, pathlib.PosixPath)
        else:
            self.assertRaises(NotImplementedError, pathlib.NTPath)


@only_posix
class PosixPathTest(_BasePathTest):
    cls = pathlib.PosixPath

    def _check_symlink_loop(self, *args):
        path = self.cls(*args)
        with self.assertRaises(ValueError):
            print(path.resolve())

    def test_open_mode(self):
        old_mask = os.umask(0)
        self.addCleanup(os.umask, old_mask)
        p = self.cls(BASE)
        with p['new_file'].open('wb'):
            pass
        st = os.stat(join('new_file'))
        self.assertEqual(stat.S_IMODE(st.st_mode), 0o666)
        os.umask(0o022)
        with p['other_new_file'].open('wb'):
            pass
        st = os.stat(join('other_new_file'))
        self.assertEqual(stat.S_IMODE(st.st_mode), 0o644)

    def test_touch_mode(self):
        old_mask = os.umask(0)
        self.addCleanup(os.umask, old_mask)
        p = self.cls(BASE)
        p['new_file'].touch()
        st = os.stat(join('new_file'))
        self.assertEqual(stat.S_IMODE(st.st_mode), 0o666)
        os.umask(0o022)
        p['other_new_file'].touch()
        st = os.stat(join('other_new_file'))
        self.assertEqual(stat.S_IMODE(st.st_mode), 0o644)
        p['masked_new_file'].touch(mode=0o750)
        st = os.stat(join('masked_new_file'))
        self.assertEqual(stat.S_IMODE(st.st_mode), 0o750)

    @with_symlinks
    def test_resolve_loop(self):
        # Loop detection for broken symlinks under POSIX
        P = self.cls
        # Loops with relative symlinks
        os.symlink('linkX/inside', join('linkX'))
        self._check_symlink_loop(BASE, 'linkX')
        os.symlink('linkY', join('linkY'))
        self._check_symlink_loop(BASE, 'linkY')
        os.symlink('linkZ/../linkZ', join('linkZ'))
        self._check_symlink_loop(BASE, 'linkZ')
        # Loops with absolute symlinks
        os.symlink(join('linkU/inside'), join('linkU'))
        self._check_symlink_loop(BASE, 'linkU')
        os.symlink(join('linkV'), join('linkV'))
        self._check_symlink_loop(BASE, 'linkV')
        os.symlink(join('linkW/../linkW'), join('linkW'))
        self._check_symlink_loop(BASE, 'linkW')

    def test_glob(self):
        P = self.cls
        p = P(BASE)
        self.assertEqual(set(p.glob("FILEa")), set())

    def test_rglob(self):
        P = self.cls
        p = P(BASE, "dirC")
        self.assertEqual(set(p.rglob("FILEd")), set())


if pathlib.supports_openat:
    class _RecordingOpenatAccessor(pathlib._OpenatAccessor):
        """A custom Accessor implementation to inspect the resolve() algorithm.
        """

        def __init__(self):
            super().__init__()
            self._readlinkat_fds = []
            self._walk_fds = []

        def readlink(self, path, name, dir_fd):
            self._readlinkat_fds.append((dir_fd, name))
            return super().readlink(path, name, dir_fd=dir_fd)

        def walk_down(self, path, name, dir_fd):
            self._walk_fds.append((dir_fd, name))
            return super().walk_down(path, name, dir_fd=dir_fd)


class Mock:
    def __init__(self, fullname):
        parts = fullname.split('.')
        obj = __import__('.'.join(parts[:-1]))
        for part in parts[1:]:
            module = obj
            obj = getattr(obj, part)
        self.module = module
        self.qualname = parts[-1]
        self.orig_func = obj

    def __enter__(self):
        def wrapper(*args, **kwargs):
            self.calls += 1
            self.call_params.append((args, kwargs))
            return self.orig_func(*args, **kwargs)
        self.calls = 0
        self.call_params = []
        setattr(self.module, self.qualname, wrapper)
        return self

    def __exit__(self, *_):
        setattr(self.module, self.qualname, self.orig_func)


@unittest.skipUnless(pathlib.supports_openat,
                     "test needs the openat() family of functions")
@only_posix
class PosixOpenatPathTest(PosixPathTest):
    cls = staticmethod(
        lambda *args, **kwargs:
        pathlib.PosixPath(*args, use_openat=True, **kwargs)
    )

    using_openat = True

    def _check_symlink_loop(self, *args):
        # with openat(), ELOOP is returned as soon as you try to construct
        # the path
        with self.assertRaises(OSError) as cm:
            path = self.cls(*args)
            path.resolve()
        self.assertEqual(cm.exception.errno, errno.ELOOP)

    def _check_resolve_relative(self, p, expected):
        self.assertIsInstance(p._accessor, pathlib._OpenatAccessor)
        p._accessor = _RecordingOpenatAccessor()
        q = p.resolve()
        self.assertEqual(q, expected)
        # Only the first lookup was absolute
        def _check_fds(fds):
            self.assertEqual(pathlib._NO_FD, fds[0][0])
            for fd, name in fds[1:]:
                self.assertGreaterEqual(fd, 0)
                self.assertFalse(name.startswith("/"), name)
        _check_fds(p._accessor._readlinkat_fds)
        _check_fds(p._accessor._walk_fds)

    def _check_resolve_absolute(self, p, expected):
        self.assertIsInstance(p._accessor, pathlib._OpenatAccessor)
        p._accessor = _RecordingOpenatAccessor()
        q = p.resolve()
        self.assertEqual(q, expected)
        # At least one other lookup was absolute
        def _check_fds(fds):
            self.assertEqual(pathlib._NO_FD, fds[0][0])
            self.assertTrue(any(fd == pathlib._NO_FD
                                for fd, _ in fds[1:]), fds)
        _check_fds(p._accessor._readlinkat_fds)
        _check_fds(p._accessor._walk_fds)

    def test_weakref_same_path(self):
        # Implementation detail: separate weakrefs must be created even
        # when two paths hash the same
        n = len(pathlib.Path._wrs)
        a = self.cls(BASE)
        b = self.cls(BASE)
        self.assertEqual(hash(a), hash(b))
        self.assertEqual(len(pathlib.Path._wrs), n + 2)
        del a, b
        support.gc_collect()
        self.assertEqual(len(pathlib.Path._wrs), n)

    def test_iter(self):
        with Mock("os.listdir") as mock_listdir:
            super().test_iter()
        self.assertEqual(mock_listdir.calls, 1)
        # A file descriptor was passed
        args = mock_listdir.call_params[0][0]
        fd = args[0]
        self.assertIsInstance(fd, int)
        self.assertGreaterEqual(fd, 0)

    def test_cwd(self):
        p = pathlib.PosixPath.cwd(use_openat=True)
        self._test_cwd(p)

    # XXX can't mock os.openat since _OpenatAccessor caches the os.openat lookup.


@only_nt
class NTPathTest(_BasePathTest):
    cls = pathlib.NTPath

    def test_glob(self):
        P = self.cls
        p = P(BASE)
        self.assertEqual(set(p.glob("FILEa")), { P(BASE, "fileA") })

    def test_rglob(self):
        P = self.cls
        p = P(BASE, "dirC")
        self.assertEqual(set(p.rglob("FILEd")), { P(BASE, "dirC/dirD/fileD") })


def test_main():
    support.run_unittest(
        PosixFlavourTest, NTFlavourTest,
        PurePosixPathTest, PureNTPathTest, PurePathTest,
        PosixPathAsPureTest, NTPathAsPureTest,
        PosixPathTest, PosixOpenatPathTest, NTPathTest, PathTest,
    )

if __name__ == "__main__":
    test_main()<|MERGE_RESOLUTION|>--- conflicted
+++ resolved
@@ -598,7 +598,6 @@
     def test_join(self):
         P = self.cls
         p = P('//a')
-<<<<<<< HEAD
         pp = p.joinpath('b')
         self.assertEqual(pp, P('//a/b'))
         pp = P('/a').joinpath('//c')
@@ -615,24 +614,6 @@
         pp = P('/a') / '//c'
         self.assertEqual(pp, P('//c'))
         pp = P('//a') / '/c'
-=======
-        pp = p.join('b')
-        self.assertEqual(pp, P('//a/b'))
-        pp = P('/a').join('//c')
-        self.assertEqual(pp, P('//c'))
-        pp = P('//a').join('/c')
-        self.assertEqual(pp, P('/c'))
-
-    def test_getitem_common(self):
-        # Basically the same as join()
-        P = self.cls
-        p = P('//a')
-        pp = p['b']
-        self.assertEqual(pp, P('//a/b'))
-        pp = P('/a')['//c']
-        self.assertEqual(pp, P('//c'))
-        pp = P('//a')['/c']
->>>>>>> 89afaec8
         self.assertEqual(pp, P('/c'))
 
 
@@ -1490,12 +1471,12 @@
         old_mask = os.umask(0)
         self.addCleanup(os.umask, old_mask)
         p = self.cls(BASE)
-        with p['new_file'].open('wb'):
+        with (p / 'new_file').open('wb'):
             pass
         st = os.stat(join('new_file'))
         self.assertEqual(stat.S_IMODE(st.st_mode), 0o666)
         os.umask(0o022)
-        with p['other_new_file'].open('wb'):
+        with (p / 'other_new_file').open('wb'):
             pass
         st = os.stat(join('other_new_file'))
         self.assertEqual(stat.S_IMODE(st.st_mode), 0o644)
@@ -1504,14 +1485,14 @@
         old_mask = os.umask(0)
         self.addCleanup(os.umask, old_mask)
         p = self.cls(BASE)
-        p['new_file'].touch()
+        (p / 'new_file').touch()
         st = os.stat(join('new_file'))
         self.assertEqual(stat.S_IMODE(st.st_mode), 0o666)
         os.umask(0o022)
-        p['other_new_file'].touch()
+        (p / 'other_new_file').touch()
         st = os.stat(join('other_new_file'))
         self.assertEqual(stat.S_IMODE(st.st_mode), 0o644)
-        p['masked_new_file'].touch(mode=0o750)
+        (p / 'masked_new_file').touch(mode=0o750)
         st = os.stat(join('masked_new_file'))
         self.assertEqual(stat.S_IMODE(st.st_mode), 0o750)
 
